--- conflicted
+++ resolved
@@ -222,8 +222,6 @@
         check_zip_response(response)
     else:
         check_response(response, status_code=status_code)
-
-<<<<<<< HEAD
 
 @pytest.mark.parametrize("client_fixture, export_fixture, range_header, status_code, size, content", [
     ("client", "case_export", "bytes=5-6", 206, 2, "zi"),
@@ -257,8 +255,6 @@
         assert len(response_content) == size
         assert b''.join(response_content) == bytes(content, 'utf8')
 
-=======
->>>>>>> 8e1ef431
 ### research access request ###
 
 @pytest.mark.django_db
