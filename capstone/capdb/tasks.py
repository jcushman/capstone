import re
import csv
import json
from copy import copy
from datetime import datetime, timedelta
from time import sleep
from pathlib import Path

from celery import shared_task
from celery.exceptions import Reject
from elasticsearch import ElasticsearchException
from elasticsearch.helpers import BulkIndexError
from urllib3.exceptions import ReadTimeoutError
from reporters_db import EDITIONS, VARIATIONS_ONLY
from django.db import connections
from django.db.models import Prefetch, Q
from django.utils import timezone
from collections import Counter

from capapi.documents import CaseDocument
from capapi.resources import cite_extracting_regex
from capdb.models import *

### HELPERS ###

def run_task_for_volumes(task, volumes=None, last_run_before=None, synchronous=False, **kwargs):
    """
        Run the given celery task for the given queryset of volumes, or all volumes if not specified.
        If last_run_before is provided as an ISO timestamp, volumes will only be run if volume.task_statuses indicates that
        the task has not succeeded after that time.
    """
    if volumes is None:
        volumes = VolumeMetadata.objects.all()
    if last_run_before:
        # find volumes where task has never run, or had an error, or had a success before last_run_before date
        volumes = volumes.filter(
            ~Q(task_statuses__has_key=task.name) |
            Q(**{"task_statuses__%s__has_key" % task.name: "error"}) |
            Q(**{
                "task_statuses__%s__has_key" % task.name: "success",
                "task_statuses__%s__timestamp__lt" % task.name: last_run_before
            })
        )
    for volume_id in volumes.values_list('pk', flat=True):
        task.delay(volume_id, **kwargs)

@contextmanager
def record_task_status_for_volume(task, volume_id):
    """
        Context manager to record in volume.task_statuses whether the given task succeeds or fails.
    """
    try:
        yield
    except Exception as e:
        volume = VolumeMetadata.objects.get(pk=volume_id)
        volume.task_statuses[task.name] = {
            'timestamp': timezone.now().isoformat(),
            'error': str(e),
        }
        volume.save()
        raise
    else:
        volume = VolumeMetadata.objects.get(pk=volume_id)
        volume.task_statuses[task.name] = {
            'timestamp': timezone.now().isoformat(),
            'success': True,
        }
        volume.save()

### TASKS ###

@shared_task(bind=True, acks_late=True)
def remove_id_number_in_volume(self, volume_id):
    # patterns to replace
    regexes = [
        # a-number
        r'\bA *[-—] *\d{8,9}\b',
        r'\bA\d{8,9}\b',
        # ssn
        r'\b\d{3} *[-—] *\d{2} *[-—] *\d{4}\b',
        r'\b\d{3} +\d{2} +\d{4}\b',
    ]

    # database filter for text matching any of those patterns
    filters = Q()
    for regex in regexes:
        postgres_regex = regex.replace(r'\b', r'\y')  # postgres uses \y instead of \b for boundaries
        filters |= Q(name__regex=postgres_regex) | Q(body_cache__text__regex=postgres_regex)
    cases = (CaseMetadata.objects
                 .filter(filters, volume_id=volume_id)
                 .select_related('body_cache')
                 .only('body_cache__text'))

    # set no_index_redacted for each matching case
    with record_task_status_for_volume(self, volume_id):
        for case in cases:
            replacement = copy(case.no_index_redacted) if case.no_index_redacted else {}
            for regex in regexes:
                for match in set(re.findall(regex, case.body_cache.text + case.name)):
                    if match in replacement:
                        continue
                    replacement[match] = re.sub(r'\d', 'X', match)
            if replacement != case.no_index_redacted:
                case.no_index_redacted = replacement
                case.robots_txt_until = timezone.now() + timedelta(days=7)
                case.save()


@shared_task(bind=True, acks_late=True)  # use acks_late for tasks that can be safely re-run if they fail
def update_in_scope_for_vol(self, volume_id):
    """
        Call .update_in_scope() for all cases in given volume.
    """
    with record_task_status_for_volume(self, volume_id):
        CaseMetadata.objects.filter(volume_id=volume_id).update_in_scope()


@shared_task(bind=True, acks_late=True)  # use acks_late for tasks that can be safely re-run if they fail
def update_elasticsearch_for_vol(self, volume_id):
    """
        Index all cases for given volume with elasticsearch.
    """
    with record_task_status_for_volume(self, volume_id):
        # fetch cases
        cases = (CaseMetadata.objects
                 .filter(volume_id=volume_id)
                 .in_scope()
                 .select_related('volume', 'reporter', 'court', 'jurisdiction', 'body_cache')
                 .prefetch_related('extractedcitations')
                 .exclude(body_cache=None))

        # attempt to store 10 times, with linearly increasing backoff. this gives time for the bulk queue to be processed
        # if necessary (in which case we'll get BulkIndexError with error 429, too many requests).
        for i in range(10):
            try:
                CaseDocument().update(cases)
                return
            except (ElasticsearchException, ReadTimeoutError) as e:
                if i == 9:
                    # If all 10 requests fail, re-add job to the back of the queue
                    if type(e) == BulkIndexError:
                        # delete submitted data from BulkIndexError, because otherwise error messages are too large to store
                        for item in e.args[1]:
                            for v in item.values():
                                v['data'] = '[data omitted]'
                    raise Reject('Bulk indexing of volume %s failed: %s' % (volume_id, e), requeue=True)
                sleep(i)


@shared_task(bind=True, acks_late=True)  # use acks_late for tasks that can be safely re-run if they fail
def sync_from_initial_metadata_for_vol(self, volume_id, force):
    """
        call sync_from_initial_metadata on cases in given volume
    """
    with record_task_status_for_volume(self, volume_id):
        cases = (CaseMetadata.objects
            .filter(volume_id=volume_id)
            .select_related('structure', 'initial_metadata', 'volume')
            .exclude(initial_metadata=None)
            .exclude(structure=None))
        for c in cases:
            c.sync_from_initial_metadata(force=force)


@shared_task(bind=True, acks_late=True)  # use acks_late for tasks that can be safely re-run if they fail
def sync_case_body_cache_for_vol(self, volume_id, rerender=True):
    """
        call sync_case_body_cache on cases in given volume
    """
    with record_task_status_for_volume(self, volume_id):
        volume = VolumeMetadata.objects.get(pk=volume_id)
        pages = list(volume.page_structures.all())
        blocks_by_id = PageStructure.blocks_by_id(pages)
        fonts_by_id = CaseFont.fonts_by_id(blocks_by_id)
        labels_by_block_id = PageStructure.labels_by_block_id(pages)

        query = volume.case_metadatas\
            .select_related('structure', 'body_cache')\
            .defer('body_cache__html', 'body_cache__xml', 'body_cache__text', 'body_cache__json')

        for case_metadata in query:
            case_metadata.sync_case_body_cache(blocks_by_id, fonts_by_id, labels_by_block_id, rerender=rerender)


@shared_task(bind=True, acks_late=True)  # use acks_late for tasks that can be safely re-run if they fail
def sync_xml_image_case_body_cache_for_vol(self, volume_id, rerender=True):
    """
        One-off to call sync_case_body_cache on cases in given volume only if they contain images,
        because images were previously missing from xml.
    """
    with record_task_status_for_volume(self, volume_id):
        volume = VolumeMetadata.objects.get(pk=volume_id)
        pages = list(volume.page_structures.all())
        blocks_by_id = PageStructure.blocks_by_id(pages)
        fonts_by_id = CaseFont.fonts_by_id(blocks_by_id)
        labels_by_block_id = PageStructure.labels_by_block_id(pages)

        query = (volume.case_metadatas
            .filter(body_cache__html__contains='<img')
            .select_related('structure', 'body_cache')
            .defer('body_cache__html', 'body_cache__xml', 'body_cache__text', 'body_cache__json')
         )

        for case_metadata in query:
            case_metadata.sync_case_body_cache(blocks_by_id, fonts_by_id, labels_by_block_id, rerender=rerender)


def create_case_metadata_from_all_vols(update_existing=False):
    """
        iterate through all volumes, call celery task for each volume
    """
    query = VolumeXML.objects.all()

    # if not updating existing, then only launch jobs for volumes with unindexed cases:
    if not update_existing:
        query = query.filter(case_xmls__metadata_id=None).distinct()

    # launch a job for each volume:
    for volume_id in query.values_list('pk', flat=True):
        create_case_metadata_from_vol.delay(volume_id, update_existing=update_existing)


@shared_task
def create_case_metadata_from_vol(volume_id, update_existing=False):
    """
        create or update cases for each volume
    """
    case_xmls = CaseXML.objects\
        .filter(volume_id=volume_id)\
        .select_related('metadata', 'volume__metadata__reporter')\
        .defer('orig_xml', 'volume__orig_xml')

    if not update_existing:
        case_xmls = case_xmls.filter(metadata_id=None)

    for case_xml in case_xmls:
        case_xml.create_or_update_metadata(update_existing=update_existing)


@shared_task
def update_volume_metadata(volume_xml_id):
    VolumeXML.objects.get(pk=volume_xml_id).update_metadata()


@shared_task
def test_slow(i, ram=10, cpu=30):
    """
        Allocate `ram` megabytes of ram and run `cpu` million additions.
    """
    print("Task %s" % i)
    # waste 0-ram MB of RAM
    waste_ram = bytearray(2**20 * ram)  # noqa

    # waste CPU
    total = 0
    for i in range(cpu * 1000000):
        total += i


@shared_task
@transaction.atomic
def fix_md5_column(volume_id):
    """
        Our database has xml fields in the casexml and pagexml tables that are missing the <?xml> declaration, and that also don't have the md5 column filled.

        Here we update all the xml fields to add the <?xml> declaration and md5 hash.
    """
    with connections['capdb'].cursor() as cursor:
        new_xml_sql = "E'<?xml version=''1.0'' encoding=''utf-8''?>\n' || orig_xml"
        for table in ('capdb_casexml', 'capdb_pagexml'):
            print("Volume %s: updating %s" % (volume_id, table))
            update_sql = "UPDATE %(table)s SET orig_xml=xmlparse(CONTENT %(new_xml)s), md5=md5(%(new_xml)s) where volume_id = %%s and md5 is null" % {'table':table, 'new_xml':new_xml_sql}
            cursor.execute(update_sql, [volume_id])

@shared_task
def get_reporter_count_for_jur(jurisdiction_id):
    """
    Count reporters through the years per jurisdiction. Include totals.
    """
    if not jurisdiction_id:
        print('Must provide jurisdiction id')
        return

    with connections['capdb'].cursor() as cursor:
        cursor.execute("select r.id, r.start_year, r.full_name, r.volume_count from capdb_reporter r join capdb_reporter_jurisdictions j on (r.id = j.reporter_id) where j.jurisdiction_id=%s order by r.start_year;" % jurisdiction_id)
        db_results = cursor.fetchall()

    results = {
        'total': 0,
        'years': {},
        'firsts': {
            'name': '',
            'id': ''
        }
    }

    try:
        results['firsts']['name'] = db_results[0][2]
        results['firsts']['id'] = db_results[0][0]
    except IndexError:
        pass

    for res in db_results:
        rep_id, start_year, full_name, volume_count = res
        if start_year in results:
            results['years'][start_year] += 1
        else:
            results['years'][start_year] = 1
        results['total'] += 1

    results['recorded'] = str(datetime.now())
    return results


@shared_task
def get_case_count_for_jur(jurisdiction_id):
    if not jurisdiction_id:
        print('Must provide jurisdiction id')
        return

    with connections['capdb'].cursor() as cursor:
        cursor.execute("select extract(year from decision_date)::integer as case_year, count(*) from capdb_casemetadata where duplicative=false and jurisdiction_id=%s group by case_year;" % jurisdiction_id)
        db_results = cursor.fetchall()

    results = {
        'total': 0,
        'years': {},
        'firsts': {
            'name_abbreviation': '',
            'name': '',
            'id': ''
        }
    }

    first_case = CaseMetadata.objects.filter(jurisdiction_id=jurisdiction_id).order_by('decision_date').first()
    if first_case:
        results['firsts']['name_abbreviation'] = first_case.name_abbreviation
        results['firsts']['name'] = first_case.name
        results['firsts']['id'] = first_case.id

    for res in db_results:
        case_year, count = res
        results['years'][case_year] = count
        results['total'] += count

    results['recorded'] = str(datetime.now())
    return results


@shared_task
def get_court_count_for_jur(jurisdiction_id):
    if not jurisdiction_id:
        print("Must provide jurisdiction id")
        return

    jur = Jurisdiction.objects.get(id=jurisdiction_id)
    results = {
        'recorded': str(datetime.now()),
        'total': jur.courts.count()
    }

    return results


def retrieve_images_from_all_cases(update_existing=False):
    """
        Call celery task to get images for each volume
    """
    run_task_for_volumes(retrieve_images_from_cases, update_existing=update_existing)


@shared_task(bind=True, acks_late=True)  # use acks_late for tasks that can be safely re-run if they fail
@transaction.atomic(using='capdb')
def retrieve_images_from_cases(self, volume_id, update_existing=True):
    """
        Create or update case images for each volume
    """
    with record_task_status_for_volume(self, volume_id):
        cases = CaseMetadata.objects.filter(volume_id=volume_id) \
            .only('body_cache__html') \
            .order_by('id') \
            .select_related('body_cache') \
            .prefetch_related(Prefetch('caseimages', queryset=CaseImage.objects.only('hash', 'case'))) \
            .exclude(body_cache=None) \
            .filter(body_cache__html__contains='<img') \
            .select_for_update()

        if not update_existing:
            cases = cases.exclude(caseimages__isnull=False)

        for case in cases:
            case.retrieve_and_store_images()


@shared_task(bind=True, acks_late=True)
def extract_citations_per_vol(self, volume_id):
    with record_task_status_for_volume(self, volume_id):
        extra_reporters = {'wl'}
        valid_reporters = {normalize_cite(c) for c in list(EDITIONS.keys()) + list(VARIATIONS_ONLY.keys())} | extra_reporters
        smallint_max = 32767
<<<<<<< HEAD
        regex_filter = Q(body_cache__text__regex=cite_extracting_regex)
=======
        regex = "(\d+)\s+([0-9a-zA-Z][\s0-9a-zA-Z.']{0,40})\s+(\d+)"
        regex_filter = Q(body_cache__text__regex=regex)
>>>>>>> 373a73ff
        cases = (CaseMetadata.objects.filter(regex_filter, volume_id=volume_id, in_scope=True)
                 .select_related('body_cache')
                 .only('body_cache__text'))
        # remove all extracted citations in volume before recreating
        ExtractedCitation.objects.filter(cited_by__volume_id=volume_id).delete()

        # successfully extracted citations
        extracted_citations = []
        # extracted possible citations with errors
        citation_misses_per_case = {}
        for case in cases:
            misses = []
            for match in set(re.findall(regex, case.body_cache.text)):
                vol_num, reporter_str, page_num = match

                # Look for found reporter string in the official and nominative REPORTER dicts
                if normalize_cite(reporter_str) not in valid_reporters:
                    # reporter not found, removing cite and adding to misses list
                    misses.append(reporter_str)
                    continue

                if int(page_num) > smallint_max:
                    misses.append(reporter_str)
                    continue

                cite = " ".join(match)
                extracted_citations.append(ExtractedCitation(
                    cite=cite,
                    normalized_cite=normalize_cite(cite),
                    cited_by=case,
                    reporter_name_original=reporter_str,
                    volume_number_original=vol_num,
                    page_number_original=page_num))

            citation_misses_per_case[case.id] = dict(Counter(misses))

        ExtractedCitation.objects.bulk_create(extracted_citations)

        Path(settings.MISSED_CITATIONS_DIR).mkdir(exist_ok=True)
        with open("%s/missed_citations-%s.csv" % (settings.MISSED_CITATIONS_DIR, self.request.id), "w+") as f:
            writer = csv.writer(f)
            for case in citation_misses_per_case:
                writer.writerow([case, len(citation_misses_per_case[case]), json.dumps(citation_misses_per_case[case])])
<|MERGE_RESOLUTION|>--- conflicted
+++ resolved
@@ -398,12 +398,7 @@
         extra_reporters = {'wl'}
         valid_reporters = {normalize_cite(c) for c in list(EDITIONS.keys()) + list(VARIATIONS_ONLY.keys())} | extra_reporters
         smallint_max = 32767
-<<<<<<< HEAD
         regex_filter = Q(body_cache__text__regex=cite_extracting_regex)
-=======
-        regex = "(\d+)\s+([0-9a-zA-Z][\s0-9a-zA-Z.']{0,40})\s+(\d+)"
-        regex_filter = Q(body_cache__text__regex=regex)
->>>>>>> 373a73ff
         cases = (CaseMetadata.objects.filter(regex_filter, volume_id=volume_id, in_scope=True)
                  .select_related('body_cache')
                  .only('body_cache__text'))
