import pytest

from capdb.models import CaseMetadata
from scripts.helpers import parse_xml, serialize_xml
<<<<<<< HEAD
from test_data.test_fixtures.factories import *
=======
from django.utils.encoding import force_bytes
>>>>>>> 4ce5d3e0

### BaseXMLModel ###

@pytest.mark.django_db
def test_database_should_not_modify_xml(volume_xml, unaltered_alto_xml):
    # make sure that XMLField.from_db_value is doing its job and putting the correct XML declaration back in:
    volume_xml.orig_xml = unaltered_alto_xml
    volume_xml.save()
    volume_xml.refresh_from_db()
    assert volume_xml.orig_xml == unaltered_alto_xml.decode()
    assert volume_xml.md5 == volume_xml.get_md5()


### CaseMetadata ###

@pytest.mark.django_db
def test_create_or_update_metadata(ingest_case_xml):
    # fetch current metadata
    case_metadata = ingest_case_xml.metadata

    # change xml
    parsed = parse_xml(ingest_case_xml.orig_xml)
    parsed('case|citation[category="official"]').text('123 Test 456')

    ingest_case_xml.orig_xml = serialize_xml(parsed)
    ingest_case_xml.save()
    ingest_case_xml.create_or_update_metadata()

    # fetch new metadata
    new_case_metadata = CaseMetadata.objects.get(pk=case_metadata.pk)
    new_citations = list(new_case_metadata.citations.all())

    # case_metadata should have been updated, not duplicated
    assert new_case_metadata.pk == case_metadata.pk
    assert new_case_metadata.slug == '123-test-456'

    # citations should have been replaced
    assert len(new_citations) == 1
    assert new_citations[0].cite == '123 Test 456'

    # testing calling without updating metadata
    old_case_metadata = new_case_metadata

    parsed_case_xml = parse_xml(ingest_case_xml.orig_xml)
    case_parent_tag = parsed_case_xml('case|case')
    case_parent_tag.remove('case|name')
    case_parent_tag.remove('case|citation')
    ingest_case_xml.orig_xml = serialize_xml(parsed_case_xml)
    ingest_case_xml.save()
    ingest_case_xml.refresh_from_db()
    ingest_case_xml.create_or_update_metadata(update_existing=False)

    new_case_metadata = CaseMetadata.objects.get(pk=case_metadata.pk)
    assert new_case_metadata == old_case_metadata

<<<<<<< HEAD
@pytest.mark.django_db
def test_related_names():
    jur = setup_jurisdiction()
    rep = setup_reporter()
    court = setup_court()
    vol = setup_volume()

    case = setup_case(**{
        'jurisdiction': jur,
        'reporter': rep,
        'court': court,
        'volume': vol,
    })

    assert case in jur.case_metadatas.all()
    assert case in rep.case_metadatas.all()
    assert case in court.case_metadatas.all()
    assert case in vol.case_metadatas.all()

    volxml = setup_volumexml()
    casexml = setup_casexml(**{'volume': volxml})

    casexml.create_or_update_metadata(case)
    assert casexml in volxml.case_xmls.all()
=======
# CaseXML update

@pytest.mark.django_db
def test_checksums_update_casebody_modify_word(ingest_case_xml):

    parsed_volume_xml = parse_xml(ingest_case_xml.volume.orig_xml)
    parsed_case_xml = parse_xml(ingest_case_xml.orig_xml)
    alto = ingest_case_xml.pages.get(barcode="32044057892259_00009_0")

    # get ALTO
    short_alto_identifier = 'alto_00009_0'
    short_case_identifier = 'casemets_0001'
    initial_casemets_alto_md5 = parsed_case_xml('mets|file[ID="{}"]'.format(short_alto_identifier)).attr["CHECKSUM"]
    initial_volume_alto_md5 = parsed_volume_xml('mets|file[ID="{}"]'.format(short_alto_identifier)).attr["CHECKSUM"]
    initial_volume_case_md5 = parsed_volume_xml('mets|file[ID="{}"]'.format(short_case_identifier)).attr["CHECKSUM"]
    assert initial_casemets_alto_md5 == alto.md5
    assert initial_volume_case_md5 == ingest_case_xml.md5

    # change a word in the case XML
    updated_text = parsed_case_xml('casebody|p[id="b17-6"]').text().replace('argument', '4rgUm3nt')
    parsed_case_xml('casebody|p[id="b17-6"]').text(updated_text)
    ingest_case_xml.orig_xml = serialize_xml(parsed_case_xml)
    ingest_case_xml.save()


    # make sure the change was saved in the case_xml
    ingest_case_xml.refresh_from_db()
    parsed_case_xml = parse_xml(ingest_case_xml.orig_xml)
    parsed_volume_xml = parse_xml(ingest_case_xml.volume.orig_xml)
    assert '4rgUm3nt' in parsed_case_xml('casebody|p[id="b17-6"]').text()

    # make sure the change shows up in the ALTO
    alto.refresh_from_db()
    assert '4rgUm3nt' in parse_xml(alto.orig_xml)('alto|String[ID="ST_17.7.1.3"]').attr["CONTENT"]

    #make sure the md5s got updated
    new_casemets_alto_md5 = parsed_case_xml('mets|file[ID="{}"]'.format(short_alto_identifier)).attr["CHECKSUM"]
    new_volume_alto_md5 = parsed_volume_xml('mets|file[ID="{}"]'.format(short_alto_identifier)).attr["CHECKSUM"]
    new_volume_case_md5 = parsed_volume_xml('mets|file[ID="{}"]'.format(short_case_identifier)).attr["CHECKSUM"]


    # make sure the md5 has changed, and that it's the correct current md5
    assert new_casemets_alto_md5 != initial_casemets_alto_md5
    assert new_volume_case_md5 != initial_volume_case_md5
    assert new_volume_alto_md5 != initial_volume_alto_md5
    assert new_casemets_alto_md5 == alto.md5
    assert new_volume_alto_md5 == alto.md5
    assert new_volume_case_md5 == ingest_case_xml.md5


@pytest.mark.django_db
def test_case_alter_structure(ingest_case_xml):
    # make non-casebody structural changes

    #make sure we've got our decision date
    parsed_case_xml = parse_xml(ingest_case_xml.orig_xml)
    case_parent_tag = parsed_case_xml('case|case')
    assert case_parent_tag('case|decisiondate') is not []


    #remove it and make sure it sticks
    case_parent_tag.remove('case|decisiondate')
    ingest_case_xml.orig_xml = serialize_xml(parsed_case_xml)
    ingest_case_xml.save()

    # make sure it saves
    ingest_case_xml.refresh_from_db()
    parsed_case_xml = parse_xml(ingest_case_xml.orig_xml)
    case_parent_tag = parsed_case_xml('case|case')
    assert case_parent_tag('case|decisiondate') == []


    #try adding a new element and make sure it saves
    assert case_parent_tag('case|test') == []
    case_parent_tag.append('<test>Frankly, this element is hot garbage.</test>')
    ingest_case_xml.orig_xml = serialize_xml(parsed_case_xml)
    ingest_case_xml.save()
    ingest_case_xml.refresh_from_db()
    parsed_case_xml = parse_xml(ingest_case_xml.orig_xml)
    case_parent_tag = parsed_case_xml('case|case')
    assert case_parent_tag('case|test') != []


@pytest.mark.django_db
def test_casebody_delete_element_raise(ingest_case_xml):
    # make a non-casebody structural change
    with pytest.raises(Exception, match='No current support for removing casebody elements'):
        parsed_case_xml = parse_xml(ingest_case_xml.orig_xml)
        case_parent_tag = parsed_case_xml('casebody|casebody')
        case_parent_tag.remove('casebody|parties')
        ingest_case_xml.orig_xml = serialize_xml(parsed_case_xml)
        ingest_case_xml.save()

@pytest.mark.django_db
def test_casebody_add_element_raise(ingest_case_xml):
    # make a non-casebody structural change
    with pytest.raises(Exception, match='No current support for adding casebody elements'):
        parsed_case_xml = parse_xml(ingest_case_xml.orig_xml)
        case_parent_tag = parsed_case_xml('casebody|casebody')
        case_parent_tag.append('<test>Frankly, this element is hot garbage.</test>')
        ingest_case_xml.orig_xml = serialize_xml(parsed_case_xml)
        ingest_case_xml.save()

@pytest.mark.django_db
def test_casebody_delete_word_raise(ingest_case_xml):
    # change a word in the case XML
    with pytest.raises(Exception, match='No current support for adding or removing case text'):
        parsed_case_xml = parse_xml(ingest_case_xml.orig_xml)
        parsed_case_xml('casebody|p[id="b17-6"]').text("The in favor of the appellee rests wholly on the assumption that the judgment in the garnishee proceedings should be rendered in favor of the judgment debtor for the use of the judgment creditor, against the garnished party, for the whole amount due, and in case of failure to so render judgment for such amount and for a less amount than due, the balance over and above the amount of the judgment so rendered would be barred on the grounds of former recovery.")
        ingest_case_xml.orig_xml = serialize_xml(parsed_case_xml)
        ingest_case_xml.save()




    # PageXML update

@pytest.mark.django_db
def test_checksums_alto_update(ingest_case_xml):
    parsed_volume_xml = parse_xml(ingest_case_xml.volume.orig_xml)
    parsed_case_xml = parse_xml(ingest_case_xml.orig_xml)
    alto = ingest_case_xml.pages.get(barcode="32044057892259_00009_0")
    parsed_alto_xml = parse_xml(alto.orig_xml)


    # get initial values
    short_alto_identifier = 'alto_00009_0'
    initial_casemets_alto_md5 = parsed_case_xml('mets|file[ID="{}"]'.format(short_alto_identifier)).attr["CHECKSUM"]
    initial_casemets_alto_size = parsed_case_xml('mets|file[ID="{}"]'.format(short_alto_identifier)).attr["SIZE"]
    initial_volume_alto_md5 = parsed_volume_xml('mets|file[ID="{}"]'.format(short_alto_identifier)).attr["CHECKSUM"]
    initial_volume_alto_size = parsed_volume_xml('mets|file[ID="{}"]'.format(short_alto_identifier)).attr["SIZE"]

    # change a value in the ALTO file
    parsed_alto_xml('alto|TextStyle[ID="Style_1"]').attr["FONTFAMILY"] = 'Juggalo Sans'
    alto.orig_xml = serialize_xml(parsed_alto_xml)
    alto.save()

    # make sure the change was saved in the file
    alto.refresh_from_db()
    parsed_alto_xml = parse_xml(alto.orig_xml)
    assert parsed_alto_xml('alto|TextStyle[ID="Style_1"]').attr["FONTFAMILY"] == 'Juggalo Sans'


    ingest_case_xml.refresh_from_db()
    ingest_case_xml.volume.refresh_from_db()
    parsed_volume_xml = parse_xml(ingest_case_xml.volume.orig_xml)
    parsed_case_xml = parse_xml(ingest_case_xml.orig_xml)

    # make sure the md5s got updated
    new_casemets_alto_md5 = parsed_case_xml('mets|file[ID="{}"]'.format(short_alto_identifier)).attr["CHECKSUM"]
    new_casemets_alto_size = parsed_case_xml('mets|file[ID="{}"]'.format(short_alto_identifier)).attr["SIZE"]
    new_volume_alto_md5 = parsed_volume_xml('mets|file[ID="{}"]'.format(short_alto_identifier)).attr["CHECKSUM"]
    new_volume_alto_size = parsed_volume_xml('mets|file[ID="{}"]'.format(short_alto_identifier)).attr["SIZE"]

    # make sure the md5 and size have changed, and that it's the correct current md5
    assert new_casemets_alto_md5 != initial_casemets_alto_md5
    assert new_volume_alto_md5 != initial_volume_alto_md5
    assert new_casemets_alto_md5 == alto.md5
    assert new_volume_alto_md5 == alto.md5
    assert new_casemets_alto_size != initial_casemets_alto_size
    assert new_volume_alto_size != initial_volume_alto_size
    assert new_casemets_alto_size == str(len(force_bytes(alto.orig_xml)))
    assert new_volume_alto_size == str(len(force_bytes(alto.orig_xml)))
>>>>>>> 4ce5d3e0
<|MERGE_RESOLUTION|>--- conflicted
+++ resolved
@@ -1,12 +1,9 @@
 import pytest
 
-from capdb.models import CaseMetadata
+from django.utils.encoding import force_bytes
+
 from scripts.helpers import parse_xml, serialize_xml
-<<<<<<< HEAD
 from test_data.test_fixtures.factories import *
-=======
-from django.utils.encoding import force_bytes
->>>>>>> 4ce5d3e0
 
 ### BaseXMLModel ###
 
@@ -62,32 +59,26 @@
     new_case_metadata = CaseMetadata.objects.get(pk=case_metadata.pk)
     assert new_case_metadata == old_case_metadata
 
-<<<<<<< HEAD
-@pytest.mark.django_db
-def test_related_names():
-    jur = setup_jurisdiction()
-    rep = setup_reporter()
-    court = setup_court()
-    vol = setup_volume()
-
-    case = setup_case(**{
-        'jurisdiction': jur,
-        'reporter': rep,
-        'court': court,
-        'volume': vol,
-    })
+
+@pytest.mark.django_db
+def test_related_names(ingest_case_xml):
+    ingest_case_xml.create_or_update_metadata()
+    volxml = ingest_case_xml.volume
+    case = ingest_case_xml.metadata
+
+    assert ingest_case_xml in volxml.case_xmls.all()
+
+    jur = Jurisdiction.objects.get(pk=case.jurisdiction.pk)
+    rep = Reporter.objects.get(pk=case.reporter.pk)
+    vol = VolumeMetadata.objects.get(pk=case.volume.pk)
+    court = Court.objects.get(pk=case.court.pk)
 
     assert case in jur.case_metadatas.all()
     assert case in rep.case_metadatas.all()
     assert case in court.case_metadatas.all()
     assert case in vol.case_metadatas.all()
 
-    volxml = setup_volumexml()
-    casexml = setup_casexml(**{'volume': volxml})
-
-    casexml.create_or_update_metadata(case)
-    assert casexml in volxml.case_xmls.all()
-=======
+
 # CaseXML update
 
 @pytest.mark.django_db
@@ -203,7 +194,7 @@
 
 
 
-    # PageXML update
+# PageXML update
 
 @pytest.mark.django_db
 def test_checksums_alto_update(ingest_case_xml):
@@ -250,5 +241,4 @@
     assert new_casemets_alto_size != initial_casemets_alto_size
     assert new_volume_alto_size != initial_volume_alto_size
     assert new_casemets_alto_size == str(len(force_bytes(alto.orig_xml)))
-    assert new_volume_alto_size == str(len(force_bytes(alto.orig_xml)))
->>>>>>> 4ce5d3e0
+    assert new_volume_alto_size == str(len(force_bytes(alto.orig_xml)))