import pytest

from capdb.models import CaseMetadata
from scripts.helpers import parse_xml, serialize_xml


### BaseXMLModel ###

@pytest.mark.django_db
def test_database_should_not_modify_xml(volume_xml, unaltered_alto_xml):
    # make sure that XMLField.from_db_value is doing its job and putting the correct XML declaration back in:
    volume_xml.orig_xml = unaltered_alto_xml
    volume_xml.save()
    volume_xml.refresh_from_db()
    assert volume_xml.orig_xml == unaltered_alto_xml.decode()
    assert volume_xml.md5 == volume_xml.get_md5()


### CaseMetadata ###

@pytest.mark.django_db
def test_create_or_update_metadata(ingest_case_xml):
    # fetch current metadata
    case_metadata = ingest_case_xml.metadata

    # change xml
    parsed = parse_xml(ingest_case_xml.orig_xml)
    parsed('case|citation[category="official"]').text('123 Test 456')
<<<<<<< HEAD
    case_xml.orig_xml = serialize_xml(parsed)
    case_xml.save()
    case_xml.create_or_update_metadata()
=======
    ingest_case_xml.orig_xml = serialize_xml(parsed)
    ingest_case_xml.save()
    ingest_case_xml.create_or_update_metadata()

>>>>>>> ad5939a7
    # fetch new metadata
    new_case_metadata = CaseMetadata.objects.get(pk=case_metadata.pk)
    new_citations = list(new_case_metadata.citations.all())

    # case_metadata should have been updated, not duplicated
    assert new_case_metadata.pk == case_metadata.pk
    assert new_case_metadata.slug == '123-test-456'

    # citations should have been replaced
    assert len(new_citations) == 1
    assert new_citations[0].cite == '123 Test 456'

    # testing calling without updating metadata
    old_case_metadata = new_case_metadata
<<<<<<< HEAD
    parsed_case_xml = parse_xml(case_xml.orig_xml)
    case_parent_tag = parsed_case_xml('case|case')
    case_parent_tag.remove('case|name')
    case_parent_tag.remove('case|citation')
    case_xml.orig_xml = serialize_xml(parsed_case_xml)
    case_xml.save()
    case_xml.refresh_from_db()
    case_xml.create_or_update_metadata(update_existing=False)
=======
    ingest_case_xml.orig_xml = "Nothing to see here"
    ingest_case_xml.save()
    ingest_case_xml.refresh_from_db()
    ingest_case_xml.create_or_update_metadata(update_existing=False)
>>>>>>> ad5939a7
    new_case_metadata = CaseMetadata.objects.get(pk=case_metadata.pk)
    assert new_case_metadata == old_case_metadata

@pytest.mark.django_db
def test_casebody_modify_word(case_xml):
    # change a word in the case XML
    parsed_case_xml = parse_xml(case_xml.orig_xml)
    updated_text = parsed_case_xml('casebody|p[id="b17-6"]').text().replace('argument', '4rgUm3nt')
    parsed_case_xml('casebody|p[id="b17-6"]').text(updated_text)
    case_xml.orig_xml = serialize_xml(parsed_case_xml)
    case_xml.save()
    case_xml.refresh_from_db()
    parsed_case_xml = parse_xml(case_xml.orig_xml)
    assert '4rgUm3nt' in parsed_case_xml('casebody|p[id="b17-6"]').text()

    # make sure the change shows up in the ALTO
    alto = case_xml.pages.get(barcode="32044057892259_00009_0")
    parsed_alto = parse_xml(alto.orig_xml)
    element = parsed_alto('alto|String[ID="ST_17.7.1.3"]')
    assert element.attr["CONTENT"] == '4rgUm3nt'

@pytest.mark.django_db
def test_case_alter_structure(case_xml):
    # make non-casebody structural changes

    #make sure we've got our decision date
    parsed_case_xml = parse_xml(case_xml.orig_xml)
    case_parent_tag = parsed_case_xml('case|case')
    assert case_parent_tag('case|decisiondate') is not []


    #remove it and make sure it sticks
    case_parent_tag.remove('case|decisiondate')
    case_xml.orig_xml = serialize_xml(parsed_case_xml)
    case_xml.save()

    # make sure it saves
    case_xml.refresh_from_db()
    parsed_case_xml = parse_xml(case_xml.orig_xml)
    case_parent_tag = parsed_case_xml('case|case')
    assert case_parent_tag('case|decisiondate') == []


    #try adding a new element and make sure it saves
    assert case_parent_tag('case|test') == []
    case_parent_tag.append('<test>Frankly, this element is hot garbage.</test>')
    case_xml.orig_xml = serialize_xml(parsed_case_xml)
    case_xml.save()
    case_xml.refresh_from_db()
    parsed_case_xml = parse_xml(case_xml.orig_xml)
    case_parent_tag = parsed_case_xml('case|case')
    assert case_parent_tag('case|test') != []


@pytest.mark.django_db
def test_casebody_delete_element_raise(case_xml):
    # make a non-casebody structural change
    with pytest.raises(Exception, match='No current support for removing casebody elements'):
        parsed_case_xml = parse_xml(case_xml.orig_xml)
        case_parent_tag = parsed_case_xml('casebody|casebody')
        case_parent_tag.remove('casebody|parties')
        case_xml.orig_xml = serialize_xml(parsed_case_xml)
        case_xml.save()

@pytest.mark.django_db
def test_casebody_add_element_raise(case_xml):
    # make a non-casebody structural change
    with pytest.raises(Exception, match='No current support for adding casebody elements'):
        parsed_case_xml = parse_xml(case_xml.orig_xml)
        case_parent_tag = parsed_case_xml('casebody|casebody')
        case_parent_tag.append('<test>Frankly, this element is hot garbage.</test>')
        case_xml.orig_xml = serialize_xml(parsed_case_xml)
        case_xml.save()

@pytest.mark.django_db
def test_casebody_delete_word_raise(case_xml):
    # change a word in the case XML
    with pytest.raises(Exception, match='No current support for adding or removing case text'):
        parsed_case_xml = parse_xml(case_xml.orig_xml)
        parsed_case_xml('casebody|p[id="b17-6"]').text("The in favor of the appellee rests wholly on the assumption that the judgment in the garnishee proceedings should be rendered in favor of the judgment debtor for the use of the judgment creditor, against the garnished party, for the whole amount due, and in case of failure to so render judgment for such amount and for a less amount than due, the balance over and above the amount of the judgment so rendered would be barred on the grounds of former recovery.")
        case_xml.orig_xml = serialize_xml(parsed_case_xml)
        case_xml.save()

<|MERGE_RESOLUTION|>--- conflicted
+++ resolved
@@ -26,16 +26,11 @@
     # change xml
     parsed = parse_xml(ingest_case_xml.orig_xml)
     parsed('case|citation[category="official"]').text('123 Test 456')
-<<<<<<< HEAD
-    case_xml.orig_xml = serialize_xml(parsed)
-    case_xml.save()
-    case_xml.create_or_update_metadata()
-=======
+
     ingest_case_xml.orig_xml = serialize_xml(parsed)
     ingest_case_xml.save()
     ingest_case_xml.create_or_update_metadata()
 
->>>>>>> ad5939a7
     # fetch new metadata
     new_case_metadata = CaseMetadata.objects.get(pk=case_metadata.pk)
     new_citations = list(new_case_metadata.citations.all())
@@ -50,60 +45,55 @@
 
     # testing calling without updating metadata
     old_case_metadata = new_case_metadata
-<<<<<<< HEAD
-    parsed_case_xml = parse_xml(case_xml.orig_xml)
+
+    parsed_case_xml = parse_xml(ingest_case_xml.orig_xml)
     case_parent_tag = parsed_case_xml('case|case')
     case_parent_tag.remove('case|name')
     case_parent_tag.remove('case|citation')
-    case_xml.orig_xml = serialize_xml(parsed_case_xml)
-    case_xml.save()
-    case_xml.refresh_from_db()
-    case_xml.create_or_update_metadata(update_existing=False)
-=======
-    ingest_case_xml.orig_xml = "Nothing to see here"
+    ingest_case_xml.orig_xml = serialize_xml(parsed_case_xml)
     ingest_case_xml.save()
     ingest_case_xml.refresh_from_db()
     ingest_case_xml.create_or_update_metadata(update_existing=False)
->>>>>>> ad5939a7
+
     new_case_metadata = CaseMetadata.objects.get(pk=case_metadata.pk)
     assert new_case_metadata == old_case_metadata
 
 @pytest.mark.django_db
-def test_casebody_modify_word(case_xml):
+def test_casebody_modify_word(ingest_case_xml):
     # change a word in the case XML
-    parsed_case_xml = parse_xml(case_xml.orig_xml)
+    parsed_case_xml = parse_xml(ingest_case_xml.orig_xml)
     updated_text = parsed_case_xml('casebody|p[id="b17-6"]').text().replace('argument', '4rgUm3nt')
     parsed_case_xml('casebody|p[id="b17-6"]').text(updated_text)
-    case_xml.orig_xml = serialize_xml(parsed_case_xml)
-    case_xml.save()
-    case_xml.refresh_from_db()
-    parsed_case_xml = parse_xml(case_xml.orig_xml)
+    ingest_case_xml.orig_xml = serialize_xml(parsed_case_xml)
+    ingest_case_xml.save()
+    ingest_case_xml.refresh_from_db()
+    parsed_case_xml = parse_xml(ingest_case_xml.orig_xml)
     assert '4rgUm3nt' in parsed_case_xml('casebody|p[id="b17-6"]').text()
 
     # make sure the change shows up in the ALTO
-    alto = case_xml.pages.get(barcode="32044057892259_00009_0")
+    alto = ingest_case_xml.pages.get(barcode="32044057892259_00009_0")
     parsed_alto = parse_xml(alto.orig_xml)
     element = parsed_alto('alto|String[ID="ST_17.7.1.3"]')
     assert element.attr["CONTENT"] == '4rgUm3nt'
 
 @pytest.mark.django_db
-def test_case_alter_structure(case_xml):
+def test_case_alter_structure(ingest_case_xml):
     # make non-casebody structural changes
 
     #make sure we've got our decision date
-    parsed_case_xml = parse_xml(case_xml.orig_xml)
+    parsed_case_xml = parse_xml(ingest_case_xml.orig_xml)
     case_parent_tag = parsed_case_xml('case|case')
     assert case_parent_tag('case|decisiondate') is not []
 
 
     #remove it and make sure it sticks
     case_parent_tag.remove('case|decisiondate')
-    case_xml.orig_xml = serialize_xml(parsed_case_xml)
-    case_xml.save()
+    ingest_case_xml.orig_xml = serialize_xml(parsed_case_xml)
+    ingest_case_xml.save()
 
     # make sure it saves
-    case_xml.refresh_from_db()
-    parsed_case_xml = parse_xml(case_xml.orig_xml)
+    ingest_case_xml.refresh_from_db()
+    parsed_case_xml = parse_xml(ingest_case_xml.orig_xml)
     case_parent_tag = parsed_case_xml('case|case')
     assert case_parent_tag('case|decisiondate') == []
 
@@ -111,40 +101,40 @@
     #try adding a new element and make sure it saves
     assert case_parent_tag('case|test') == []
     case_parent_tag.append('<test>Frankly, this element is hot garbage.</test>')
-    case_xml.orig_xml = serialize_xml(parsed_case_xml)
-    case_xml.save()
-    case_xml.refresh_from_db()
-    parsed_case_xml = parse_xml(case_xml.orig_xml)
+    ingest_case_xml.orig_xml = serialize_xml(parsed_case_xml)
+    ingest_case_xml.save()
+    ingest_case_xml.refresh_from_db()
+    parsed_case_xml = parse_xml(ingest_case_xml.orig_xml)
     case_parent_tag = parsed_case_xml('case|case')
     assert case_parent_tag('case|test') != []
 
 
 @pytest.mark.django_db
-def test_casebody_delete_element_raise(case_xml):
+def test_casebody_delete_element_raise(ingest_case_xml):
     # make a non-casebody structural change
     with pytest.raises(Exception, match='No current support for removing casebody elements'):
-        parsed_case_xml = parse_xml(case_xml.orig_xml)
+        parsed_case_xml = parse_xml(ingest_case_xml.orig_xml)
         case_parent_tag = parsed_case_xml('casebody|casebody')
         case_parent_tag.remove('casebody|parties')
-        case_xml.orig_xml = serialize_xml(parsed_case_xml)
-        case_xml.save()
+        ingest_case_xml.orig_xml = serialize_xml(parsed_case_xml)
+        ingest_case_xml.save()
 
 @pytest.mark.django_db
-def test_casebody_add_element_raise(case_xml):
+def test_casebody_add_element_raise(ingest_case_xml):
     # make a non-casebody structural change
     with pytest.raises(Exception, match='No current support for adding casebody elements'):
-        parsed_case_xml = parse_xml(case_xml.orig_xml)
+        parsed_case_xml = parse_xml(ingest_case_xml.orig_xml)
         case_parent_tag = parsed_case_xml('casebody|casebody')
         case_parent_tag.append('<test>Frankly, this element is hot garbage.</test>')
-        case_xml.orig_xml = serialize_xml(parsed_case_xml)
-        case_xml.save()
+        ingest_case_xml.orig_xml = serialize_xml(parsed_case_xml)
+        ingest_case_xml.save()
 
 @pytest.mark.django_db
-def test_casebody_delete_word_raise(case_xml):
+def test_casebody_delete_word_raise(ingest_case_xml):
     # change a word in the case XML
     with pytest.raises(Exception, match='No current support for adding or removing case text'):
-        parsed_case_xml = parse_xml(case_xml.orig_xml)
+        parsed_case_xml = parse_xml(ingest_case_xml.orig_xml)
         parsed_case_xml('casebody|p[id="b17-6"]').text("The in favor of the appellee rests wholly on the assumption that the judgment in the garnishee proceedings should be rendered in favor of the judgment debtor for the use of the judgment creditor, against the garnished party, for the whole amount due, and in case of failure to so render judgment for such amount and for a less amount than due, the balance over and above the amount of the judgment so rendered would be barred on the grounds of former recovery.")
-        case_xml.orig_xml = serialize_xml(parsed_case_xml)
-        case_xml.save()
+        ingest_case_xml.orig_xml = serialize_xml(parsed_case_xml)
+        ingest_case_xml.save()
 
