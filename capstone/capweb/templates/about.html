--- conflicted
+++ resolved
@@ -58,30 +58,20 @@
                 </span>
               </p>
               <p>
-                The written decisions of state and federal courts in the U.S.
-                are not widely and freely accessible to the public online.
-                Instead, they’re maintained primarily in bound volumes and expensive databases that few can access.
-                We aim to intervene in this problem by making all published U.S. court decisions freely available to the
-                public online.
+                The written decisions of state and federal courts in the U.S. are not widely and freely accessible to
+                the public online. Instead, they’re maintained primarily in bound volumes and expensive databases that
+                few can access. We aim to intervene in this problem by making all published U.S. court decisions freely
+                available to the public online.
               </p>
             </div>
 
             {# ==============> DATA <============== #}
             <div class="page-section">
               <a name="data"></a>
-<<<<<<< HEAD
               <h2 class="subtitle">
                 What data do we have?
               </h2>
-              <p>
-                Short blurb about what kind of data we have.
-                We took xyz reporters and stripped them of abc proprietary data. This is what we have. Voluptas maxime earum non et voluptatem nulla recusandae. Expedita ut esse sit voluptatem soluta rerum. Sit sapiente animi id necessitatibus ea accusamus. Nobis veritatis odit maxime.
-              </p>
-              <p>
-                Voluptas maxime earum non et voluptatem nulla recusandae. Expedita ut esse sit voluptatem soluta rerum. Sit sapiente animi id necessitatibus ea accusamus. Nobis veritatis odit maxime.
-              </p>
-=======
-                <p>So what data do we have so far? The short answer is that we've digitized all official, book-published US case law. It's not an
+                <p>The short answer is that we've digitized all official, book-published US case law. It's not an
                   exhaustive repository of all opinions— we don't have cases from lower courts, such as tax county and
                   municipal courts, family courts and the like— but chances are if you want to cite it, we've got it.
                 </p>
@@ -110,8 +100,6 @@
                     </li>
                 </ul>
                 </p>
-
->>>>>>> 5b799b03
             </div>
 
             {# ==============> USAGE <============== #}
