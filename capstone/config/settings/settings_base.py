--- conflicted
+++ resolved
@@ -27,11 +27,8 @@
     'django_extensions',
     'rest_framework',
     'rest_framework.authtoken',
-<<<<<<< HEAD
     'compressor',
-=======
     'rest_framework_filters',
->>>>>>> 6233d89a
     'pipeline',
 
     # ours
