import csv
import glob
import gzip
import hashlib
import os
import pathlib
from datetime import datetime
import django
import json
from random import randrange, randint
from pathlib import Path
from celery import shared_task, group
from tqdm import tqdm

# set up Django

os.environ.setdefault('DJANGO_SETTINGS_MODULE', 'config.settings')
try:
    django.setup()
except Exception as e:
    print("WARNING: Can't configure Django -- tasks depending on Django will fail:\n%s" % e)

from django.core import management
from django.db import connections
from django.utils.encoding import force_str, force_bytes
from django.conf import settings
from fabric.api import local
from fabric.decorators import task

from capapi.models import CapUser
from capdb.models import VolumeXML, VolumeMetadata, CaseXML, SlowQuery, Jurisdiction, Reporter, Citation, CaseMetadata, \
    Court

import capdb.tasks as tasks
from scripts import set_up_postgres, ingest_tt_data, data_migrations, ingest_by_manifest, mass_update, \
    validate_private_volumes as validate_private_volumes_script, compare_alto_case, export, count_chars, \
    update_snippets
from scripts.helpers import parse_xml, serialize_xml, copy_file, resolve_namespace, volume_barcode_from_folder, \
    up_to_date_volumes, storage_lookup


@task(alias='run')
def run_django(port="127.0.0.1:8000"):
    if os.environ.get('DOCKERIZED'):
        port = "0.0.0.0:8000"
    management.call_command('runserver', port)

@task
def test():
    """ Run tests with coverage report. """
    local("pytest --fail-on-template-vars --cov --cov-report=")

@task(alias='pip-compile')
def pip_compile(args=''):
    """
        We want to run `pip-compile --generate-hashes` so hash values of packages are locked.
        This breaks packages installed from source; pip currently refuses to install source packages alongside hashed packages:
            https://github.com/pypa/pip/issues/4995
        pip will install packages from github in gz form, but those are currently rejected by pip-compile:
            https://github.com/jazzband/pip-tools/issues/700
        So we need to keep package requirements in requirements.in that look like this:
            -e git+git://github.com/jcushman/email-normalize.git@6b5088bd05de247a9a33ad4e5c7911b676d6daf2#egg=email-normalize
        and convert them to https form with hashes once they're written to requirements.txt:
            https://github.com/jcushman/email-normalize/archive/6b5088bd05de247a9a33ad4e5c7911b676d6daf2.tar.gz#egg=email-normalize --hash=sha256:530851e150781c5208f0b60a278a902a3e5c6b98cd31d21f86eba54335134766
    """
    import subprocess

    # run pip-compile
    # Use --allow-unsafe because pip --require-hashes needs all requirements to be pinned, including those like
    # setuptools that pip-compile leaves out by default.
    command = ['pip-compile', '--generate-hashes', '--allow-unsafe']+args.split()
    print("Calling %s" % " ".join(command))
    subprocess.check_call(command, env=dict(os.environ, CUSTOM_COMPILE_COMMAND='fab pip-compile'))
    update_docker_image_version()

@task
def update_docker_image_version():
    """
        Update the image version in docker-compose.yml to contain a hash of all files that affect the Dockerfile build.
    """
    import re

    # get hash of Dockerfile input files
    paths = ['Dockerfile', 'requirements.txt', 'yarn.lock']
    hasher = hashlib.sha256()
    for path in paths:
        hasher.update(Path(path).read_bytes())
    hash = hasher.hexdigest()[:32]

    # see if hash appears in docker-compose.yml
    docker_compose_path = Path(settings.BASE_DIR, 'docker-compose.yml')
    docker_compose = docker_compose_path.read_text()
    if hash not in docker_compose:

        # if hash not found, increment image version number, append new hash, and insert
        current_version = re.findall(r'image: capstone:(.*)', docker_compose)[0]
        digits = current_version.split('-')[0].split('.')
        digits[-1] = str(int(digits[-1])+1)
        new_version = "%s-%s" % (".".join(digits), hash)
        docker_compose = docker_compose.replace(current_version, new_version)
        docker_compose_path.write_text(docker_compose)
        print("%s updated to version %s" % (docker_compose_path, new_version))
        
    else:
        print("%s is already up to date" % docker_compose_path)

@task
def show_urls():
    """ Show routable URLs and their names, across all subdomains. """
    for name, host in settings.HOSTS.items():
        settings.URLCONF = host["urlconf"]
        print("\nURLs for %s (%s):\n" % (name, host["urlconf"]))
        management.call_command('show_urls', urlconf='URLCONF')

@task
def sync_with_s3():
    """ Import XML for volumes that have not had a previous completed import with that VolumeXML md5. """
    for volume_barcode in VolumeMetadata.objects.filter(ingest_status__in=['to_ingest', 'error']).values_list('barcode', flat=True):
        ingest_by_manifest.ingest_volume_from_s3.delay(volume_barcode)

@task
def total_sync_with_s3():
    """
        Inspect and import any changed XML for all volumes not yet imported.

        This now does the same thing as sync_with_s3, but is more efficient than sync_with_s3 for large numbers of volumes
        because it uses the S3 manifest.
    """
    ingest_by_manifest.sync_s3_data.delay(full_sync=False)

@task
def validate_private_volumes():
    """ Confirm that all volmets files in private S3 bin match S3 inventory. """
    validate_private_volumes_script.validate_private_volumes()

@task
def ingest_fixtures():
    management.call_command(
        'loaddata',
        'capdb/fixtures/jurisdictions.json',
        'capdb/fixtures/reporters.json',
        database='capdb')

    management.call_command(
        'loaddata',
        'capweb/fixtures/gallery_sections.json',
        'capweb/fixtures/gallery_entries.json',
        'capweb/fixtures/gallery_pictures.json',
        database='default')

@task
def ingest_metadata():
    ingest_fixtures()
    ingest_tt_data.ingest(False)

@task
def sync_metadata():
    """
    Takes data from tracking tool db and translates them to the postgres db.
    Changes field names according to maps listed at the top of ingest_tt_data script.
    """
    ingest_tt_data.ingest(True)

@task
def run_pending_migrations():
    data_migrations.run_pending_migrations()

@task
def update_postgres_env(db='capdb'):
    set_up_postgres.update_postgres_env(db=db)

@task
def initialize_denormalization_fields():
    """
        Manually populate or repopulate denormalized fields.

        Typically initialize_denormalization_fields should instead be called in a migration that adds denormalized fields, as
            migrations.RunPython(initialize_denormalization_fields),
        but this allows it to be re-run manually if necessary.
    """
    set_up_postgres.initialize_denormalization_fields()

@task
def update_volume_metadata():
    """ Update VolumeMetadata fields from VolumeXML. """
    for volume_xml_id in VolumeXML.objects.values_list('pk', flat=True):
        tasks.update_volume_metadata.delay(volume_xml_id)

@task
def create_or_update_case_metadata(update_existing=False):
    """
        create or update CaseMetadata objects using celery
        - if update_existing, create and update
        - else, just create cases if missing
    """
    update_existing = True if update_existing else False
    tasks.create_case_metadata_from_all_vols(update_existing=update_existing)

@task
def rename_tags_from_json_id_list(json_path, tag=None):
    with open(os.path.abspath(os.path.expanduser(json_path))) as data_file:
        parsed_json = json.load(data_file)
    mass_update.rename_casebody_tags_from_json_id_list(parsed_json, tag)

@task
def init_dev_db():
    """
        Set up new dev database.
    """
    from django.contrib.auth.models import Group

    migrate()

    # fixtures
    if input("Create DEV admin user and fixtures on %s? (y/n) " % settings.DATABASES["default"]["HOST"]) == "y":
        CapUser.objects.create_superuser('admin@example.com', 'Password2')

        # create contract_approvers group and user
        approvers_group = Group(name='contract_approvers')
        approvers_group.save()
        approver = CapUser.objects.create_user('approver@example.com', 'Password2', first_name='Contract', last_name='Approver', email_verified=True)
        approver.groups.add(approvers_group)

@task
def migrate():
    """
        Migrate all dbs at once
    """

    management.call_command('migrate', database="default")
    management.call_command('migrate', database="capdb")
    if settings.USE_TEST_TRACKING_TOOL_DB:
        management.call_command('migrate', database="tracking_tool")

    update_postgres_env()

@task
def populate_search_index(last_run_before=None):
    tasks.run_task_for_volumes(
        tasks.update_elasticsearch_for_vol,
        VolumeMetadata.objects.exclude(xml_metadata=None).exclude(out_of_scope=True),
        last_run_before=last_run_before)

@task
def rebuild_search_index():
    management.call_command('search_index', '--delete')
    management.call_command('search_index', '--create')
    populate_search_index()

@task
def load_test_data():
    if settings.USE_TEST_TRACKING_TOOL_DB:
        management.call_command('loaddata', 'test_data/tracking_tool.json', database="tracking_tool")
    ingest_metadata()
    total_sync_with_s3()


@task
def add_permissions_groups():
    """
    Add permissions groups for admin panel
    """
    # add capapi groups
    management.call_command('loaddata', 'capapi/fixtures/groups.yaml')


@task
def validate_casemets_alto_link(sample_size=100000):
    """
    Will test a random sample of cases.
    Tests 100,000 by default, but you can specify a sample set size on the command line. For example, to test 14 cases:
    fab validate_casemets_alto_link:14
    """
    sample_size = int(sample_size) if int(sample_size) < CaseXML.objects.all().count() else CaseXML.objects.all().count()
    tested = []
    while len(tested) < sample_size:
        try:
            key = randrange(1, CaseXML.objects.last().id + 1)
            while key in tested:
                key = randrange(1, CaseXML.objects.last().id + 1)
            tested.append(key)
            case_xml = CaseXML.objects.get(pk=key)
            print(compare_alto_case.validate(case_xml))
        except CaseXML.DoesNotExist:
            continue
    print("Tested these CaseXML IDs:")
    print(tested)



@task
def add_test_case(*barcodes):
    """
        Write test data and fixtures for given volume and case. Example: fab add_test_case:32044057891608_0001

        NOTE:
            DATABASES['tracking_tool'] must point to real tracking tool db.
            STORAGES['ingest_storage'] must point to real harvard-ftl-shared.

        Output is stored in test_data/tracking_tool.json and test_data/from_vendor.
        Tracking tool user details are anonymized.
    """

    from django.core import serializers
    from tracking_tool.models import Volumes, Reporters, BookRequests, Pstep, Eventloggers, Hollis, Users
    from capdb.storages import ingest_storage

    ## write S3 files to local disk

    for barcode in barcodes:

        print("Writing data for", barcode)

        volume_barcode, case_number = barcode.rsplit('_', 1)

        # get volume dir
        source_volume_dirs = list(ingest_storage.iter_files(volume_barcode, partial_path=True))
        if not source_volume_dirs:
            print("ERROR: Can't find volume %s. Skipping!" % volume_barcode)
        source_volume_dir = sorted(source_volume_dirs, reverse=True)[0]

        # make local dir
        dest_volume_dir = os.path.join(settings.BASE_DIR, 'test_data/from_vendor/%s' % os.path.basename(source_volume_dir))
        os.makedirs(dest_volume_dir, exist_ok=True)

        # copy volume-level files
        for source_volume_path in ingest_storage.iter_files(source_volume_dir):
            dest_volume_path = os.path.join(dest_volume_dir, os.path.basename(source_volume_path))
            if '.' in os.path.basename(source_volume_path):
                # files
                copy_file(source_volume_path, dest_volume_path, from_storage=ingest_storage)
            else:
                # dirs
                os.makedirs(dest_volume_path, exist_ok=True)

        # read volmets xml
        source_volmets_path = glob.glob(os.path.join(dest_volume_dir, '*.xml'))[0]
        with open(source_volmets_path) as volmets_file:
            volmets_xml = parse_xml(volmets_file.read())

        # copy case file and read xml
        source_case_path = volmets_xml.find('mets|file[ID="casemets_%s"] > mets|FLocat' % case_number).attr(resolve_namespace('xlink|href'))
        source_case_path = os.path.join(source_volume_dir, source_case_path)
        dest_case_path = os.path.join(dest_volume_dir, source_case_path[len(source_volume_dir)+1:])
        copy_file(source_case_path, dest_case_path, from_storage=ingest_storage)
        with open(dest_case_path) as case_file:
            case_xml = parse_xml(case_file.read())

        # copy support files for case
        for flocat_el in case_xml.find('mets|FLocat'):
            source_path = os.path.normpath(os.path.join(os.path.dirname(source_case_path), flocat_el.attrib[resolve_namespace('xlink|href')]))
            dest_path = os.path.join(dest_volume_dir, source_path[len(source_volume_dir) + 1:])
            copy_file(source_path, dest_path, from_storage=ingest_storage)

        # remove unused files from volmets
        local_files = glob.glob(os.path.join(dest_volume_dir, '*/*'))
        local_files = [x[len(dest_volume_dir)+1:] for x in local_files]
        for flocat_el in volmets_xml.find('mets|FLocat'):
            if not flocat_el.attrib[resolve_namespace('xlink|href')] in local_files:
                file_el = flocat_el.getparent()
                file_el.getparent().remove(file_el)
        with open(source_volmets_path, "wb") as out_file:
            out_file.write(serialize_xml(volmets_xml))

    ## load metadata into JSON fixtures from tracking tool

    to_serialize = set()
    user_ids = set()
    volume_barcodes = [
        volume_barcode_from_folder(os.path.basename(d)) for d in
        glob.glob(os.path.join(settings.BASE_DIR, 'test_data/from_vendor/*'))
    ]

    for volume_barcode in volume_barcodes:

        print("Updating metadata for", volume_barcode)

        try:
            tt_volume = Volumes.objects.get(bar_code=volume_barcode)
        except Volumes.DoesNotExist:
            raise Exception("Volume %s not found in the tracking tool -- is settings.py configured to point to live tracking tool data?" % volume_barcode)
        to_serialize.add(tt_volume)

        user_ids.add(tt_volume.created_by)

        tt_reporter = Reporters.objects.get(id=tt_volume.reporter_id)
        to_serialize.add(tt_reporter)

        to_serialize.update(Hollis.objects.filter(reporter_id=tt_reporter.id))

        request = BookRequests.objects.get(id=tt_volume.request_id)
        request.from_field = request.recipients = 'example@example.com'
        to_serialize.add(request)

        for event in Eventloggers.objects.filter(bar_code=tt_volume.bar_code):
            if not event.updated_at:
                event.updated_at = event.created_at
            to_serialize.add(event)
            user_ids.add(event.created_by)
            if event.pstep_id:
                pstep = Pstep.objects.get(step_id=event.pstep_id)
                to_serialize.add(pstep)

    for i, user in enumerate(Users.objects.filter(id__in=user_ids)):
        user.email = "example%s@example.com" % i
        user.password = 'password'
        user.remember_token = ''
        to_serialize.add(user)

    serializer = serializers.get_serializer("json")()
    with open(os.path.join(settings.BASE_DIR, "test_data/tracking_tool.json"), "w") as out:
        serializer.serialize(to_serialize, stream=out, indent=2)

    ## update inventory files
    write_inventory_files()

@task
def bag_jurisdiction(name):
    """ Write a BagIt package of all cases in a given jurisdiction. E.g. fab bag_jurisdiction:Ill. """
    jurisdiction = Jurisdiction.objects.get(name=name)
    export.export_cases_by_jurisdiction.delay(jurisdiction.pk)

@task
def bag_reporter(name):
    """ Write a BagIt package of all cases in a given reporter. E.g. `fab bag_jurisdiction:Illinois Appellate Court Reports """
    reporter = Reporter.objects.get(full_name=name)
    export.export_cases_by_reporter.delay(reporter.pk)

@task
def bag_all_cases(before_date=None):
    """
        Export cases for all jurisdictions and reporters.
        If before_date is provided, only export targets where the export_date for the last export is less than before_date.
    """
    export.export_all(before_date)

@task
def bag_all_reporters(name):
    """ Write a BagIt package of all cases in a given reporter. E.g. `fab bag_jurisdiction:Illinois Appellate Court Reports """
    export.export_cases_by_reporter.delay(name)

@task
def write_inventory_files(output_directory=os.path.join(settings.BASE_DIR, 'test_data/inventory/data')):
    """ Create inventory.csv.gz files in test_data/inventory/data. Should be re-run if test_data/from_vendor changes. """

    # get list of all files in test_data/from_vendor
    results = []
    for dir_name, subdir_list, file_list in os.walk(os.path.join(settings.BASE_DIR, 'test_data/from_vendor')):
        for file_path in file_list:
            if file_path == '.DS_Store':
                continue
            file_path = os.path.join(dir_name, file_path)

            # for each file, get list of [bucket, path, size, mod_time, md5, multipart_upload]
            results.append([
                'harvard-ftl-shared',
                file_path[len(os.path.join(settings.BASE_DIR, 'test_data/')):],
                os.path.getsize(file_path),
                datetime.fromtimestamp(os.path.getmtime(file_path)).strftime('%Y-%m-%dT%H:%M:%S.%fZ'),
                hashlib.md5(open(file_path, 'rb').read()).hexdigest(),
                'FALSE',
            ])

    # write results, split in half, to two inventory files named test_data/inventory/data/1.csv.gz and test_data/inventory/data/2.csv.gz
    for out_name, result_set in (("1", results[:len(results)//2]), ("2", results[len(results)//2:])):
        with gzip.open(os.path.join(output_directory, '%s.csv.gz' % out_name), "wt") as f:
            csv_w = csv.writer(f)
            for row in result_set:
                csv_w.writerow(row)

@task
def test_slow(jobs="1", ram="10", cpu="30"):
    """ For testing celery autoscaling, launch N jobs that will waste RAM and CPU. """
    from capdb.tasks import test_slow
    import time

    print("Running %s test_slow jobs and waiting for results ..." % jobs)
    jobs = int(jobs)
    job = group(test_slow.s(i=i, ram=int(ram), cpu=int(cpu)) for i in range(jobs))
    start_time = time.time()
    result = job.apply_async()
    result.get()  # wait for all jobs to finish
    run_time = time.time() - start_time
    print("Ran %s test_slow jobs in %s seconds (%s seconds/job)" % (jobs, run_time, run_time/jobs))

@task
def fix_md5_columns():
    """ Run celery tasks to fix orig_xml and md5 column for all volumes. """
    for volume_id in VolumeXML.objects.values_list('pk', flat=True):
        tasks.fix_md5_column.delay(volume_id)

@task
def show_slow_queries(server='capstone'):
    """
    Show slow queries for consumption by Slack bot.
    This requires

        shared_preload_libraries = 'pg_stat_statements'

    in postgresql.conf, that

        CREATE EXTENSION pg_stat_statements;

    has been run for the capstone database, and that

        GRANT EXECUTE ON FUNCTION pg_stat_statements_reset() TO <user>;

    has been run for the capstone user.
    """
    cursor = django.db.connections['capdb'].cursor()
    with open('../services/postgres/s1_pg_stat_statements_top_total.sql') as f:
        sql = f.read()
        cursor.execute(sql)
    try:
        rows = cursor.fetchall()
        today = datetime.now().strftime("%Y-%m-%d")
        heading = "*slow query report for %s on %s*" % (server, today)
        queries = []
    except:
        print(json.dumps({'text': 'Could not get slow queries'}))
        return
    for row in rows:
        call_count, run_time, query = row[0], row[1], row[8]

        # fetch query from DB log and update last seen time
        saved_query, created = SlowQuery.objects.get_or_create(query=query)
        if not created:
            saved_query.save(update_fields=['last_seen'])

        queries.append({
            'fallback': saved_query.label or query,
            'title': "%d call%s, %.1f ms, %.1f ms/query" % (
                call_count, "" if call_count == 1 else "s", run_time, run_time/float(call_count)
            ),
            'text': saved_query.label or "```%s```" % query
        })
    print(json.dumps({'text': heading, 'attachments': queries}))
    cursor.execute("select pg_stat_statements_reset();")


@task
def create_fixtures_db_for_benchmarking():
    """
    In settings_dev mark TEST_SLOW_QUERIES as True
    """
    try:
        local('psql -c "CREATE DATABASE %s;"' % settings.TEST_SLOW_QUERIES_DB_NAME)
        init_dev_db()
    except:
        # Exception is thrown if test db has already been created
        pass

    migrate()


@task
def create_case_fixtures_for_benchmarking(amount=50000, randomize_casemets=False):
    """
    Create an amount of case fixtures.
    This tasks assumes the existence of some casemet xmls in test_data

    Make sure that you have the necessary jurisdictions for this task.
    It might be a good idea to:
        1. point tracking_tool to prod (WARNING: you are dealing with prod data be very very careful!)
        2. go to ingest_tt_data.py's `ingest` method and comment out all
            copyModel statements except
            `copyModel(Reporters, Reporter, reporter_field_map, dupcheck)`
            since Reporter is required for populating jurisdictions

        3. run `fab ingest_metadata`
        4. remove pointer to prod tracking_tool db!!
    """
    from test_data.test_fixtures.factories import CaseXMLFactory
    if randomize_casemets:
        # get all casemet paths to choose a random casemet xml
        # for test case creation
        casemet_paths = []
        d = os.path.join(settings.BASE_DIR, "test_data/from_vendor/")
        for root, dirs, files in os.walk(d):
            for name in files:
                if "_redacted_CASEMETS" in name:
                    casemet_paths.append(os.path.join(root, name))
        amount_of_paths = len(casemet_paths) - 1
    else:
        case_xml = (Path(settings.BASE_DIR) / "test_data/from_vendor/32044057892259_redacted/casemets/32044057892259_redacted_CASEMETS_0001.xml").read_text()

    for _ in range(amount):
        if randomize_casemets:
            case_xml = (Path(casemet_paths[randint(0, amount_of_paths)])).read_text()
        try:
            # create casexml and casemetadata objects, save to db
            CaseXMLFactory(orig_xml=case_xml)
        except:
            # Exception could happen because of duplicate slug keys on jurisdiction creation
            # For now, skipping this issue
            pass


@task
def tear_down_case_fixtures_for_benchmarking():
    """
    Make sure to mark settings_dev.TEST_SLOW_QUERIES as False
    """
    local('psql -c "DROP DATABASE %s;"' % settings.TEST_SLOW_QUERIES_DB_NAME)


@task
def count_data_per_jurisdiction(jurisdiction_id=None, write_to_file=True):
    """
    Run some basic analytics for visualization purposes
    """
    jurs = [jurisdiction_id] if jurisdiction_id else list(Jurisdiction.objects.all().order_by('id').values_list('id', flat=True))
    results = {}

    if write_to_file:
        # make sure we have a directory to write to
        file_dir = settings.DATA_COUNT_DIR
        if not os.path.exists(file_dir):
            os.mkdir(file_dir)

    for jur in jurs:
        jur_results = {
            'case_count': tasks.get_case_count_for_jur(jur),
            'reporter_count': tasks.get_reporter_count_for_jur(jur),
            'court_count': tasks.get_court_count_for_jur(jur),
        }
        if write_to_file:
            file_path = os.path.join(file_dir, "%s.json" % jur)
            with open(file_path, 'w+') as f:
                json.dump(jur_results, f)

        results[jur] = jur_results

    if write_to_file:
        file_path = os.path.join(file_dir, "totals.json")
        with open(file_path, 'w+') as f:
            json.dump(results, f)
    else:
        return results

@task
def count_case_totals(write_to_file=True, min_year=1640):
    """
    Gets case counts for every jurisdiction through every recorded year
    compiles into json or returns results
    """

    jurs = list(Jurisdiction.objects.all().order_by('id').values_list('id', flat=True))
    file_dir = settings.DATA_COUNT_DIR
    warning = """Data per jurisdiction hasn\'t been compiled yet.
               \nMake sure to run `fab count_data_per_jurisdiction` first."""
    results = {}

    if not os.path.exists(file_dir):
        print(warning)
        return

    def assign_key(key):
        results[key] = {}

    # populate results with years
    [assign_key(year) for year in range(min_year, datetime.now().year+1)]

    for jur in jurs:
        file_path = os.path.join(file_dir, "%s.json" % jur)
        if not os.path.exists(file_path):
            print(warning)
            return

        with open(file_path, 'r') as f:
            jur_case_count = json.load(f)['case_count']['years']

        for year in results:
            str_year = str(year)
            results[year][jur] = jur_case_count[str_year] if str_year in jur_case_count else 0

    if write_to_file:
        file_path = os.path.join(file_dir, "totals.json")
        with open(file_path, 'w+') as f:
            json.dump(results, f)
    else:
        return results


@task
def fix_jurisdictions():
    """
        Finds cases where the XML jurisdiction value is different from the text in the jurisdiction table and fixes it.
    """
    @shared_task
    def update_xml_jurisdiction(case_xml_id, orig_xml, jurisdiction, case_id):
        parsed = parse_xml(orig_xml)
        print("Updating {} to {} in {}".format(parsed('case|court')[0].get("jurisdiction"), jurisdiction, case_id))
        parsed('case|court')[0].set("jurisdiction", jurisdiction)
        CaseXML.objects.filter(pk=case_xml_id).update(orig_xml=force_str(serialize_xml(parsed)))

    query = """SELECT x.id, x.orig_xml, j.name_long, m.case_id from capdb_casexml x
    inner join capdb_casemetadata m on x.metadata_id = m.id
    inner join capdb_jurisdiction j on m.jurisdiction_id = j.id
    where text((ns_xpath('//case:court/@jurisdiction', x.orig_xml))[1]) != text(j.name_long)"""

    with connections['capdb'].cursor() as cursor:
        cursor.execute(query)
        row = cursor.fetchone()
        while row is not None:
            case_xml_id = row[0]
            orig_xml = row[1]
            jurisdiction = row[2]
            case_id = row[3]
            update_xml_jurisdiction(case_xml_id, orig_xml, jurisdiction, case_id)
            row = cursor.fetchone()


@task
def compress_volumes(*barcodes, storage_name='ingest_storage', max_volumes=10):
    """
        To compress a single volume:

            fab compress_volumes:32044057891608_redacted
            fab compress_volumes:32044057891608_unredacted,storage_name=private_ingest_storage

        To compress first N redacted volumes:

            fab compress_volumes:max_volumes=5

        To compress all volumes (including unredacted):

            fab compress_volumes:max_volumes=0

        ---

        To test local compression of volumes:

        First build docker container:
            docker build -t compress-worker -f ../services/docker/compress-worker.dockerfile .

        Next run fab task:
            docker run -v `pwd`:/app/ compress-worker fab compress_volumes
    """
    import capdb.storages
    import scripts.compress_volumes

    max_volumes = int(max_volumes)

    def get_volumes():
        """ Get all up-to-date volumes. """
        for storage_name in ('ingest_storage', 'private_ingest_storage'):
            storage = getattr(capdb.storages, storage_name)
            volumes = storage.iter_files("")
            current_vol = next(volumes, "")
            while current_vol:
                next_vol = next(volumes, "")
                if volume_barcode_from_folder(current_vol) != volume_barcode_from_folder(next_vol):
                    yield storage_name, current_vol
                current_vol = next_vol

    if barcodes:
        # get folder for each barcode provided at command line
        storage = getattr(capdb.storages, storage_name)
        barcodes = [(storage_name, max(storage.iter_files(barcode, partial_path=True))) for barcode in barcodes]
    else:
        # get latest folder all volumes
        barcodes = get_volumes()

    for i, args in enumerate(barcodes):
        scripts.compress_volumes.compress_volume.delay(*args)
        if max_volumes and i >= max_volumes:
            break


@task
def validate_captar_volumes():
    from capdb.storages import captar_storage
    import scripts.compress_volumes
    for folder in ('redacted', 'unredacted'):
        for volume_name in captar_storage.iter_files(folder):
            scripts.compress_volumes.validate_volume.delay(volume_name)

@task
def list_missing_captar_volumes():
    """ List all up-to-date folders in ingest storage that aren't in captar_storage yet. """
    from capdb.storages import captar_storage
    for storage_name in ['ingest_storage', 'private_ingest_storage']:
        print("Checking %s..." % storage_name)
        storage, path_prefix = storage_lookup[storage_name]
        print("- listing source folders")
        expected_files = set(str(path)+'.tar' for _, path in tqdm(up_to_date_volumes(storage.iter_files(""))))
        print("\n- listing captar archives")
        dest_files = set(path.rsplit('/', 1)[-1] for path in tqdm(captar_storage.iter_files_recursive(path_prefix)) if path.endswith('.tar'))
        print()
        missing = expected_files - dest_files
        if missing:
            print("- missing from captar_storage/%s:\n%s" % (path_prefix, "\n".join(missing)))
        else:
            print("- all volumes finished")

@task
def create_case_text_for_all_cases(update_existing=False):
    update_existing = True if update_existing else False
    tasks.create_case_text_for_all_cases(update_existing=update_existing)

@task
def count_chars_in_all_cases(path="/tmp/counts"):
    count_chars.count_chars_in_all_cases(path)


@task
def ngram_jurisdictions(slug=None):
    """ Generate ngrams for all jurisdictions, or for single jurisdiction if jurisdiction slug is provided. """
    from scripts.ngrams import ngram_jurisdictions
    ngram_jurisdictions(slug)


@task
def url_to_js_string(target_url="http://case.test:8000/maintenance/?no_toolbar", out_path="maintenance.html", new_domain="case.law"):
    """ Save target URL and all assets as a single Javascript-endoded HTML string. """
    import webpage2html
    from urllib.parse import urljoin, urlparse
    from mincss.processor import Processor
    import re
    from django.utils.html import escapejs

    # prefill webpage2html with reduced css files from mincss, removing unused styles
    p = Processor()
    p.process_url(target_url)
    p.process()
    for asset in p.links:
        href = urljoin(target_url, asset.href)
        content = asset.after
        content = re.sub(r'/\*.*?\*/', '', content, flags=re.S)  # remove css comments
        webpage2html.webpage2html_cache[href] = content

    # use webpage2html to capture target_url as single string
    data = webpage2html.generate(target_url)
    data = data.replace("\n", "")   # remove linebreaks
    if new_domain:
        # replace case.test:8000 with case.law
        data = data.replace(urlparse(target_url).netloc, new_domain)
    data = escapejs(data)           # encode for storage in javascript
    pathlib.Path(out_path).write_text(data)


@task
def run_edit_script(script=None, dry_run='true', **kwargs):
    """
        Run any of the scripts in scripts/edits. Usage: fab run_edit_script:script_name,dry_run=false. dry_run defaults to true.
    """
    from django.utils.module_loading import import_string

    # print list of scripts if no script name is provided
    if not script:
        options = Path(settings.BASE_DIR, 'scripts/edits').glob('*.py')
        print("Usage: run_edit_script:script, where script is one of:\n- %s" % ("\n- ".join(o.stem for o in options)))
        return

    # call provided script
    dry_run = dry_run != 'false'
    import_path = 'scripts.edits.%s.make_edits' % script
    try:
        method = import_string(import_path)
    except ImportError:
        print("Script not found. Attempted to import %s" % import_path)
    else:
        method(dry_run=dry_run, **kwargs)


@task
def report_multiple_jurisdictions(out_path="court_jurisdictions.csv"):
    """
        Write a CSV report of courts with multiple jurisdictions.
    """
    from capweb.helpers import select_raw_sql

    # select distinct cm.court_id from capdb_casemetadata cm, capdb_court c where cm.court_id=c.id and c.jurisdiction_id != cm.jurisdiction_id;
    court_ids = {
    8770, 8775, 8797, 8802, 8805, 8815, 8818, 8823, 8826, 8829, 8832, 8840, 8847, 8847, 8864, 8894, 8910, 8910, 8933,
    8944, 8954, 8962, 8973, 8977, 8978, 8978, 8981, 8991, 8991, 8992, 9000, 9004, 9009, 9016, 9018, 9020, 9021, 9022,
    9026, 9027, 9029, 9034, 9039, 9041, 9044, 9045, 9048, 9049, 9051, 9056, 9058, 9059, 9062, 9063, 9065, 9066, 9068,
    9071, 9074, 9076, 9081, 9081, 9083, 9085, 9086, 9089, 9092, 9094, 9099, 9103, 9104, 9104, 9107, 9112, 9114, 9130,
    9131, 9132, 9138, 9138, 9141, 9148, 9149, 9153, 9158, 9181, 9198, 9200, 9204, 9212, 9223, 9223, 9225, 9229, 9252,
    9266, 9270, 9274, 9297, 9302, 9310, 9311, 9318, 9328, 9341, 9353, 9358, 9385, 9386, 9388, 9389, 9395, 9424, 9426,
    9429, 9434, 9434, 9444, 9444, 9447, 9455, 9465, 9480, 9485, 9494, 9509, 9509, 9511, 9511, 9511, 9513, 9524, 9534,
    9540, 9549, 9551, 9554, 9620, 9708, 9725, 9805, 9846, 9874, 9892, 9906, 9907, 9929, 9948, 9976, 9999, 10006, 10076,
    10101, 10108, 10111, 10117, 10152, 10152, 10179, 10312, 10363, 10451, 10497, 10597, 10888, 11154, 11211, 11274,
    11277, 11613, 11696, 11757, 11860, 11887, 11933, 11933, 11942, 11944, 11969, 11976, 11985, 11987, 11987, 12083,
    12104, 12136, 12997, 13048, 13076, 13083, 13093, 13097, 13100, 13104, 13132, 13148, 13205, 13326, 13390, 13393,
    13428, 13438, 13543, 13543, 13565, 13570, 13797, 14005, 14156, 14236, 14272, 14337, 14473, 14476, 14477, 14490,
    14607, 14978, 14986, 15006, 15006, 15007, 15016, 15201, 15300, 15344, 15741, 15767, 16436, 16657, 16681, 16686,
    17013, 17111, 17229, 17308, 17319, 17329, 17329, 17627, 18775, 18961, 18968, 20164}
    with open(out_path, 'w', newline='') as csvfile:
        csv_writer = csv.writer(csvfile)
        for court_id in tqdm(court_ids):
            rows = select_raw_sql("select count(m), jurisdiction_slug, court_name, court_slug "
                                  "from capdb_casemetadata m where court_id=%s "
                                  "group by jurisdiction_slug, court_name, court_slug",
                                  [court_id], using='capdb')
            csv_writer.writerow([rows[0].court_name])
            for row in rows:
                url = "https://api.case.law/v1/cases/?court=%s&jurisdiction=%s" % (row.court_slug, row.jurisdiction_slug)
                csv_writer.writerow([row.jurisdiction_slug, row.count, url])

@task
def update_all_snippets():
    update_snippets.update_all()

@task
def update_search_snippets():
    update_snippets.search_reporter_list()
    update_snippets.search_court_list()
    update_snippets.search_jurisdiction_list()

@task
def ice_volumes(scope='all', dry_run='true'):
    """
    For each captar'd volume that validated OK, tag the matching objects
    in the shared or private bucket for transfer to glacier and delete matching
    objects from the transfer bucket.

    Set dry_run to 'false' to run in earnest.
    """
    from capdb.storages import captar_storage
    from scripts.ice_volumes import recursively_tag
    from scripts.helpers import storage_lookup

    print("Preparing validation hash...")
    # validation paths look like 'validation/redacted/barcode[_datetime].txt'
    validation = {}
    for validation_path in tqdm(captar_storage.iter_files_recursive(path='validation/')):
        if validation_path.endswith('.txt'):
            validation_folder = validation_path.split('/')[2][:-4]
            if scope == 'all' or scope in validation_folder:
                validation[validation_folder] = False
                result = json.loads(captar_storage.contents(validation_path))
                if result[0] == "ok":
                    validation[validation_folder] = True
    print("Done.")

    # iterate through volumes in both storages, in reverse order,
    # alphabetically, tracking current barcode and tagging matching
    # volumes once a valid CAPTAR has been seen
    for storage_name in ['ingest_storage', 'private_ingest_storage']:
        print("Checking %s..." % storage_name)
        storage = storage_lookup[storage_name][0]
        last_barcode = None
        valid = False
        # volume paths look like 'barcode_[un]redacted/' or 'barcode_[un]redacted_datetime/'
        for volume_path in tqdm(reversed(list(storage.iter_files()))):
            barcode = volume_barcode_from_folder(volume_path)
            if barcode != last_barcode:
                last_barcode = barcode
                valid = False
            elif valid:
                # tag this volume and go on to the next
                if scope == 'all' or scope in volume_path:
                    recursively_tag.delay(storage_name, volume_path, dry_run=dry_run)
                continue
            else:
                pass
            try:
                if validation[volume_path.rstrip('/')]:
                    # tag this and all until barcode changes
                    if scope == 'all' or scope in volume_path:
                        recursively_tag.delay(storage_name, volume_path, dry_run=dry_run)
                    valid = True
            except KeyError:
                # we don't have a validation
                pass


@task
def sample_captar_images(output_folder='samples'):
    """
        Extract 100th image from each captar volume and store in captar_storage/samples.
    """
    from capdb.storages import CaptarStorage, captar_storage
    from io import BytesIO
    import random

    print("Getting list of existing sampled volumes to skip.")
    existing_barcodes = set(i.split('/', 1)[1].rsplit('_', 2)[0] for i in captar_storage.iter_files_recursive(output_folder))

    for folder in ('redacted', 'unredacted'):
        volume_folders = list(captar_storage.iter_files(folder))
        random.shuffle(volume_folders)
        for volume_folder in volume_folders:
            if volume_barcode_from_folder(volume_folder) in existing_barcodes:
                print("Skipping %s, already exists" % volume_folder)
                continue
            print("Checking %s" % volume_folder)
            volume_storage = CaptarStorage(captar_storage, volume_folder)
            images = sorted(i for i in volume_storage.iter_files('images') if i.endswith('.jpg'))
            if images:
                image = images[:100][-1]
                out_path = str(Path(output_folder, folder, Path(image).name))
                print("- Saving %s" % out_path)
                captar_storage.save(
                    out_path,
                    BytesIO(volume_storage.contents(image, 'rb'))  # passing file handle directly doesn't work because S3 storage strips file wrappers
                )

@task
def make_pdfs(volume_path=None, replace_existing=False):
    """
        Call scripts.make_pdf for all redacted and unredacted volumes, or for single path like 'redacted/<barcode>'
    """
    from scripts.make_pdf import make_pdf
    from capdb.storages import captar_storage
    from itertools import chain

    if volume_path:
        make_pdf.delay(volume_path)
    else:
        print("Adding volumes to celery queue:")
        for barcode, volume_path in tqdm(chain(up_to_date_volumes(captar_storage.iter_files('redacted')), up_to_date_volumes(captar_storage.iter_files('unredacted')))):
            make_pdf.delay(str(volume_path), replace_existing=replace_existing)

@task
def captar_to_token_stream(*volume_barcodes, replace_existing=False, key=settings.REDACTION_KEY, save_failed=False, catch_validation_errors=False):
    """
        Convert captar volumes to token stream zip files to be imported.
    """
    import scripts.refactor_xml
    from getpass import getpass
    import nacl.secret, nacl.encoding
    from capdb.storages import captar_storage

    # get key
    if not key:
        key = getpass("Enter REDACTION_KEY (e.g. DPpSaf/iGNmq/3SYOPH6LfCZ9jUFkuoGKXycb2Of5Ms=): ")

    # make sure key is valid
    nacl.secret.SecretBox(force_bytes(key), encoder=nacl.encoding.Base64Encoder)

    # find existing zips in token_streams to skip recreating
    if not replace_existing:
        existing_vols = {Path(p).stem for p in captar_storage.iter_files('token_streams')}

    # get list of all redacted vols and unredacted vols
    redacted_vols = up_to_date_volumes(captar_storage.iter_files('redacted'))
    if volume_barcodes:
        volume_barcodes = set(volume_barcodes)
        redacted_vols = [i for i in redacted_vols if i[0] in volume_barcodes]
    unredacted_vols = dict(up_to_date_volumes(captar_storage.iter_files('unredacted')))

    # zip each pair of volumes
    for barcode, redacted_path in redacted_vols:
        if barcode in unredacted_vols:
            primary_path = unredacted_vols[barcode]
            secondary_path = str(redacted_path)
        else:
            primary_path = redacted_path
            secondary_path = None
        if not replace_existing and primary_path.name in existing_vols:
            continue
        scripts.refactor_xml.volume_to_json.delay(barcode, str(primary_path), secondary_path, key=str(key), save_failed=save_failed, catch_validation_errors=catch_validation_errors)

@task
def validate_token_stream(volume_barcode, key=settings.REDACTION_KEY):
    """ Run just the reversability check from captar_to_token_stream; useful for debugging a previous failure. """
    import scripts.refactor_xml
    scripts.refactor_xml.test_reversability(volume_barcode, key)

@task
def load_token_streams(replace_existing=False):
    """
        Import token stream zip files created by captar_to_token_stream.
    """
    import scripts.refactor_xml
    from capdb.storages import captar_storage

    # find already-import volumes to skip re-importing
    if not replace_existing:
        already_imported = set(VolumeMetadata.objects.exclude(xml_metadata=None).values_list('barcode', flat=True))

    # import zips
    zip_paths = up_to_date_volumes(captar_storage.iter_files('token_streams'))
    for volume_barcode, path in zip_paths:
        if not replace_existing and volume_barcode in already_imported:
            continue
        scripts.refactor_xml.write_to_db.delay(volume_barcode, str(path))

@task
def refresh_case_body_cache(last_run_before=None, rerender=True):
    """ Recreate CaseBodyCache for all cases. Use `fab refresh_case_body_cache:rerender=false` to just regenerate text/json from html. """
    tasks.run_task_for_volumes(
        tasks.sync_case_body_cache_for_vol,
        VolumeMetadata.objects.exclude(xml_metadata=None),
        last_run_before=last_run_before,
        rerender=rerender != 'false',
    )

@task
def sync_from_initial_metadata(last_run_before=None, force=False):
    """ Call sync_from_initial_metadata on all cases. Use force=1 to re-run on already synced cases (not recommended)."""
    tasks.run_task_for_volumes(
        tasks.sync_from_initial_metadata_for_vol,
        VolumeMetadata.objects.exclude(xml_metadata=None),
        last_run_before=last_run_before,
        force=force,
    )

@task
def update_case_frontend_url(update_existing=False):
    """
        Update CaseMetadata.frontend_url value for all cases.
    """
    import itertools
    from scripts.helpers import ordered_query_iterator

    # get a set of all ambiguous_cites that appear more than once -- these should be linked by ID
    cursor = django.db.connections['capdb'].cursor()
    cursor.execute("SELECT DISTINCT a.cite FROM capdb_citation a, capdb_citation b WHERE a.cite=b.cite AND a.id<b.id")
    ambiguous_cites = {row[0] for row in cursor.fetchall()}

    # loop through all cites in batches of 10000
    cites = Citation.objects.select_related('case').order_by('case_id', 'type', 'id').only('cite', 'case__reporter_id', 'case__volume_id')
    if not update_existing:
        cites = cites.filter(case__frontend_url=None)
    cites = ordered_query_iterator(cites, chunk_size=10000)
    last_id = None
    for _ in tqdm(itertools.count()):  # infinite loop with progress bar
        cite_batch = list(itertools.islice(cites, 10000))
        if not cite_batch:
            break

        # set frontend_url for each distinct case in batch
        case_batch = []
        for cite in cite_batch:
            if cite.case_id == last_id:
                continue
            last_id = cite.case_id
            case = cite.case
            case.frontend_url = case.get_frontend_url(cite, include_host=False, disambiguate=cite.cite in ambiguous_cites)
            case_batch.append(case)
        CaseMetadata.objects.bulk_update(case_batch, ['frontend_url'])

@task
def run_script(module_path, function_name='main', *args, **kwargs):
    """ Run an arbitrary function, e.g. fab run_script:module.name,func_name,arg1,arg2 """
    from django.utils.module_loading import import_string
    func = import_string("%s.%s" % (module_path, function_name))
    func(*args, **kwargs)

@task
def delete_empty_courts(dry_run='true'):
    """
        Delete empty courts, and reslug any other courts that are affected by the newly-available slug.
        NOTE: this may not be a good idea to run if users depend on stable court slugs.
    """
    from django.db import transaction
    import re
    courts_to_delete = set(Court.objects.filter(case_metadatas=None))
    for court_to_delete in sorted(courts_to_delete, key=lambda c: c.slug):
        m = re.match(r'(.*?)(?:-(\d+))?$', court_to_delete.slug)
        prefix, num = m.groups()
        matches = list(Court.objects.filter(slug__startswith=prefix).order_by('slug'))
        reslug = []
        for cc in matches:
            m = re.match(r'%s-(\d+)$' % re.escape(prefix), cc.slug)
            if m and (not num or int(num) < int(m.group(1))) and cc not in courts_to_delete:
                reslug.append(cc)
        with transaction.atomic(using='capdb'):
            if dry_run == 'false':
                print("Deleting %s" % court_to_delete)
                court_to_delete.delete()
            else:
                print("Would delete %s" % court_to_delete)
            for court_to_reslug in reslug:
                if dry_run == 'false':
                    print(" - Reslugging %s" % court_to_reslug)
                    court_to_reslug.slug = None
                    court_to_reslug.save()
                else:
                    print(" - Would reslug %s" % court_to_reslug)

<<<<<<< HEAD
=======
@task
def update_in_scope(last_run_before=None):
    tasks.run_task_for_volumes(tasks.update_in_scope_for_vol, last_run_before=last_run_before)
>>>>>>> d83858a6

# allow tasks to be run as "python fabfile.py task"
# this is convenient for profiling, e.g. "kernprof -l fabfile.py refresh_case_body_cache"
if __name__ == "__main__":
    from fabric.main import main
    main()<|MERGE_RESOLUTION|>--- conflicted
+++ resolved
@@ -1173,12 +1173,9 @@
                 else:
                     print(" - Would reslug %s" % court_to_reslug)
 
-<<<<<<< HEAD
-=======
 @task
 def update_in_scope(last_run_before=None):
     tasks.run_task_for_volumes(tasks.update_in_scope_for_vol, last_run_before=last_run_before)
->>>>>>> d83858a6
 
 # allow tasks to be run as "python fabfile.py task"
 # this is convenient for profiling, e.g. "kernprof -l fabfile.py refresh_case_body_cache"
