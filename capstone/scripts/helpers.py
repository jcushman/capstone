import shutil
from lxml import etree
from pyquery import PyQuery
from django.core.paginator import Paginator


nsmap = {
    'duplicative': 'http://nrs.harvard.edu/urn-3:HLS.Libr.US_Case_Law.Schema.Case_Body_Duplicative:v1',
    'mets': 'http://www.loc.gov/METS/',
    'case': 'http://nrs.harvard.edu/urn-3:HLS.Libr.US_Case_Law.Schema.Case:v1',
    'casebody': 'http://nrs.harvard.edu/urn-3:HLS.Libr.US_Case_Law.Schema.Case_Body:v1',
    'volume': 'http://nrs.harvard.edu/urn-3:HLS.Libr.US_Case_Law.Schema.Volume:v1',
    'xlink': 'http://www.w3.org/1999/xlink',
    'alto': 'http://www.loc.gov/standards/alto/ns-v3#',
    'info': 'info:lc/xmlns/premis-v2',
}

def resolve_namespace(name):
    """
        Given a pyquery-style namespaced string like 'xlink|href', return an lxml-style namespaced string like
            '{http://www.w3.org/1999/xlink}href'
    """
    namespace, reference = name.split('|', 1)
    return '{%s}%s' % (nsmap[namespace], reference)

jurisdiction_translation = {
    '1': 'Ill.',
    'q': 'N.Y.',
    ' New York': 'N.Y.',
    'Alabama': 'Ala.',
    'Alaska': 'Alaska',
    'American Samoa': 'Am. Samoa',
    'Arizona': 'Ariz.',
    'Arkansas': 'Ark.',
    'Brooklyn': 'N.Y.',
    'Bucks': 'Pa.',
    'Buffalo': 'N.Y.',
    'Cal.': 'Cal.',
    'Califonia': 'Cal.',
    'California': 'Cal.',
    'Colorado': 'Colo.',
    'Connecticut': 'Conn.',
    'Dakota Territory': 'Dakota Territory',
    'Delaware': 'Del.',
    'District of Columbia': 'D.C.',
    'Florida': 'Fla.',
    'Georgia': 'Ga.',
    'Guam': 'Guam',
    'Hawaii': 'Haw.',
    'Idaho': 'Idaho',
    'Ill.': 'Ill.',
    'Illinois': 'Ill.',
    'Indiana': 'Ind.',
    'Iowa': 'Iowa',
    'Kansas': 'Kan.',
    'Kentucky': 'Ky.',
    'Louisiana': 'La.',
    'Maine': 'Me.',
    'Maryland': 'Md.',
    'Mass.': 'Mass.',
    'Massachusetts': 'Mass.',
    'Massachussets': 'Mass.',
    'Massachussetts': 'Mass.',
    'Michigan': 'Mich.',
    'Michigan.': 'Mich.',
    'Minnesota': 'Minn.',
    'Mississippi': 'Miss.',
    'Missouri': 'Mo.',
    'Montana': 'Mont.',
    'N.Y.': 'N.Y.',
    'Navajo': 'Navajo Nation',
    'Navajo Nation': 'Navajo Nation',
    'Nebraska': 'Neb.',
    'Nevada': 'Nev.',
    'New Hampshire': 'N.H.',
    'New Jersey': 'N.J.',
    'New Mexico': 'N.M.',
    'New York': 'N.Y.',
    'New York Court': 'N.Y.',
    'North Carolina': 'N.C.',
    'North Dakota': 'N.D.',
    'Northern Mariana Islands': 'N. Mar. I.',
    'Ohio': 'Ohio',
    'Oklahoma': 'Okla.',
    'Oregon': 'Or.',
    'Pennsylvania': 'Pa.',
    'Philadelphia': 'Pa.',
    'Puerto Rico': 'P.R.',
    'Rhode Island': 'R.I.',
    'South Carolina': 'S.C.',
    'South Dakota': 'S.D.',
    'Tennessee': 'Tenn.',
    'Texas': 'Tex.',
    'U. S.': 'U.S.',
    'United States': 'U.S.',
    'United Statess': 'U.S.',
    'Utah': 'Utah',
    'Vermont': 'Vt.',
    'Virgin Islands': 'V.I.',
    'Virginia': 'Va.',
    'Washington': 'Wash.',
    'West Virginia': 'W. Va.',
    'Wisconsin': 'Wis.',
    'Wyoming': 'Wyo.'
}

special_jurisdiction_cases = {
    '32044078495512': 'Ohio',
    '32044078495546': 'Ohio',
    '32044078601119': 'Cal.'
}


def read_file(path):
    """
        Get contents of a local file by path.
    """
    with open(path) as in_file:
        return in_file.read()


def parse_xml(xml):
    """
        Parse XML with PyQuery.
    """

    # lxml requires byte string
    if type(xml) == str:
        xml = xml.encode('utf8')
        
    return PyQuery(xml, parser='xml', namespaces=nsmap)

def serialize_xml(xml):
    """
        Write PyQuery object back to utf-8 bytestring.
    """
    return b''.join([etree.tostring(e, encoding='utf-8', xml_declaration=True) for e in xml])

def copy_file(from_path, to_path, from_storage=None, to_storage=None):
    """
        Copy contents of from_path to to_path, optionally using storages instead of filesystem open().
    """
    from_open = from_storage.open if from_storage else open
    to_open = to_storage.open if to_storage else open
    with from_open(from_path, "rb") as in_file:
        with to_open(to_path, "wb") as out_file:
            shutil.copyfileobj(in_file, out_file)


<<<<<<< HEAD
def chunked_iterator(queryset, chunk_size=1000):
    """
    Avoiding holding a ton of objects in memory by paginating, yielding smaller amount of objects instead
    From https://stackoverflow.com/questions/4222176/why-is-iterating-through-a-large-django-queryset-consuming-massive-amounts-of-me/31525594#31525594
    """
    paginator = Paginator(queryset, chunk_size)
    for page in range(1, paginator.num_pages + 1):
        for obj in paginator.page(page).object_list:
            yield obj
=======
def extract_casebody(case_xml):
    # strip soft hyphens from line endings
    text = case_xml.replace(u'\xad', '')
    case = parse_xml(text)

    # strip labels from footnotes:
    for footnote in case('casebody|footnote'):
        label = footnote.attrib.get('label')
        if label and footnote[0].text.startswith(label):
            footnote[0].text = footnote[0].text[len(label):]

    return case('casebody|casebody').html()
>>>>>>> da9ad8ea
<|MERGE_RESOLUTION|>--- conflicted
+++ resolved
@@ -147,7 +147,6 @@
             shutil.copyfileobj(in_file, out_file)
 
 
-<<<<<<< HEAD
 def chunked_iterator(queryset, chunk_size=1000):
     """
     Avoiding holding a ton of objects in memory by paginating, yielding smaller amount of objects instead
@@ -157,7 +156,8 @@
     for page in range(1, paginator.num_pages + 1):
         for obj in paginator.page(page).object_list:
             yield obj
-=======
+
+            
 def extract_casebody(case_xml):
     # strip soft hyphens from line endings
     text = case_xml.replace(u'\xad', '')
@@ -170,4 +170,5 @@
             footnote[0].text = footnote[0].text[len(label):]
 
     return case('casebody|casebody').html()
->>>>>>> da9ad8ea
+
+ 