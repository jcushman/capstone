--- conflicted
+++ resolved
@@ -48,26 +48,20 @@
   }
   @include media-breakpoint-up(lg) {
     @include make-col(3);
-<<<<<<< HEAD
     .main-img {
       max-width: 80%;
-      margin-top: 40%;
+      margin-top: 25%;
     }
-  }
-  @include media-breakpoint-down(md) {
-    @include make-col(12);
+    @include media-breakpoint-down(md) {
+      @include make-col(12);
+      .main-img {
+        display: none;
+      }
+    }
     .main-img {
-      display: none;
-=======
-     .main-img {
-       max-width: 80%;
-       margin-top: 25%;
->>>>>>> 3de58d71
+      border-radius: 50%;
+      border: 1px solid $color-gray;
     }
-  }
-  .main-img {
-    border-radius: 50%;
-    border: 1px solid $color-gray;
   }
 }
 
